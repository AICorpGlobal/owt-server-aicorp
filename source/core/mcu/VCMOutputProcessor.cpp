/*
 * Copyright 2014 Intel Corporation All Rights Reserved. 
 * 
 * The source code contained or described herein and all documents related to the 
 * source code ("Material") are owned by Intel Corporation or its suppliers or 
 * licensors. Title to the Material remains with Intel Corporation or its suppliers 
 * and licensors. The Material contains trade secrets and proprietary and 
 * confidential information of Intel or its suppliers and licensors. The Material 
 * is protected by worldwide copyright and trade secret laws and treaty provisions. 
 * No part of the Material may be used, copied, reproduced, modified, published, 
 * uploaded, posted, transmitted, distributed, or disclosed in any way without 
 * Intel's prior express written permission.
 * 
 * No license under any patent, copyright, trade secret or other intellectual 
 * property right is granted to or conferred upon you by disclosure or delivery of 
 * the Materials, either expressly, by implication, inducement, estoppel or 
 * otherwise. Any license under such intellectual property rights must be express 
 * and approved by Intel in writing.
 */

#include "VCMOutputProcessor.h"

#include "TaskRunner.h"

#include <boost/bind.hpp>
#include <webrtc/common.h>
#include <webrtc/modules/rtp_rtcp/interface/rtp_rtcp.h>
#include <webrtc/system_wrappers/interface/tick_util.h>

using namespace webrtc;
using namespace erizo;

namespace mcu {

VPMPool::VPMPool(unsigned int size)
    : m_size(size)
{
    m_vpms = new VideoProcessingModule*[size];
    memset(m_vpms, 0, sizeof(VideoProcessingModule*) * size);
}

VPMPool::~VPMPool()
{
    for (unsigned int i = 0; i < m_size; i++) {
        if (m_vpms[i])
            VideoProcessingModule::Destroy(m_vpms[i]);
    }
    delete[] m_vpms;
}

VideoProcessingModule* VPMPool::get(unsigned int slot)
{
    assert (slot < m_size);
    if (m_vpms[slot] == nullptr) {
        VideoProcessingModule* vpm = VideoProcessingModule::Create(slot);
        vpm->SetInputFrameResampleMode(webrtc::kFastRescaling);
        vpm->SetTargetResolution(m_layout.m_subWidth, m_layout.m_subHeight, 30);
        m_vpms[slot] = vpm;
    }
    return m_vpms[slot];
}

void VPMPool::update(VCMOutputProcessor::Layout& layout)
{
    m_layout  = layout;
    for (unsigned int i = 0; i < m_size; i++) {
        if (m_vpms[i])
            m_vpms[i]->SetTargetResolution(layout.m_subWidth, layout.m_subHeight, 30);
    }
}

DEFINE_LOGGER(VCMOutputProcessor, "media.VCMOutputProcessor");

VCMOutputProcessor::VCMOutputProcessor(int id)
    : m_id(id)
    , m_isClosing(false)
    , m_maxSlot(0)
    , m_layoutLock(CriticalSectionWrapper::CreateCriticalSection())
    , m_recordStarted(false)
    , m_composedFrame(nullptr)
    , m_mockFrame(nullptr)
{
    m_currentLayout.m_subWidth = 640;
    m_currentLayout.m_subHeight = 480;
    m_currentLayout.m_divFactor = 1;
    m_newLayout = m_currentLayout;

    m_ntpDelta = Clock::GetRealTimeClock()->CurrentNtpInMilliseconds() -
                                  TickTime::MillisecondTimestamp();
    m_recorder.reset(new DebugRecorder());
}

VCMOutputProcessor::~VCMOutputProcessor()
{
    m_recorder->Stop();
    close();
}

bool VCMOutputProcessor::init(woogeen_base::WoogeenTransport<erizo::VIDEO>* transport, boost::shared_ptr<BufferManager> bufferManager, boost::shared_ptr<TaskRunner> taskRunner)
{
    m_taskRunner = taskRunner;
    m_bufferManager = bufferManager;
    m_videoTransport.reset(transport);
    m_vpmPool.reset(new VPMPool(BufferManager::SLOT_SIZE));
    m_vpmPool->update(m_currentLayout);

    m_bitrateController.reset(webrtc::BitrateController::CreateBitrateController(Clock::GetRealTimeClock(), true));
    m_bandwidthObserver.reset(m_bitrateController->CreateRtcpBandwidthObserver());
    webrtc::Config config;
    m_videoEncoder.reset(new ViEEncoder(m_id, m_id, 4, config, *(m_taskRunner->unwrap()), m_bitrateController.get()));
    m_videoEncoder->Init();

    RtpRtcp::Configuration configuration;
    configuration.id = m_id;
    configuration.outgoing_transport = transport;
    configuration.audio = false;  // Video.
    configuration.default_module = m_videoEncoder->SendRtpRtcpModule();
    configuration.intra_frame_callback = m_videoEncoder.get();
    configuration.bandwidth_callback = m_bandwidthObserver.get();
    m_rtpRtcp.reset(RtpRtcp::CreateRtpRtcp(configuration));
    m_taskRunner->RegisterModule(m_rtpRtcp.get());

    if (m_videoEncoder->GetEncoder(&m_currentCodec) == 0) {
    	m_currentCodec.width = 640;
    	m_currentCodec.height = 480;
        m_videoEncoder->SetEncoder(m_currentCodec);
        m_rtpRtcp->RegisterSendPayload(m_currentCodec);
    } else
        assert(false);

    m_composedFrame.reset(new webrtc::I420VideoFrame());
    m_composedFrame->CreateEmptyFrame(m_currentCodec.width, m_currentCodec.height,
    				m_currentCodec.width, m_currentCodec.width / 2, m_currentCodec.width / 2);
    clearFrame(m_composedFrame.get());
    m_recordStarted = false;

    m_timer.reset(new boost::asio::deadline_timer(m_ioService, boost::posix_time::milliseconds(33)));
    m_timer->async_wait(boost::bind(&VCMOutputProcessor::layoutTimerHandler, this, boost::asio::placeholders::error));
    m_encodingThread.reset(new boost::thread(boost::bind(&boost::asio::io_service::run, &m_ioService)));

    return true;
}

void VCMOutputProcessor::close()
{
    m_isClosing = true;
    m_timer->cancel();
    m_encodingThread->join();

    m_videoEncoder->StopDebugRecording();
    if (m_mockFrame) {
        delete m_mockFrame;
        m_mockFrame = nullptr;
    }
}

// A return value of false is interpreted as that the function has no
// more work to do and that the thread can be released.
void VCMOutputProcessor::layoutTimerHandler(const boost::system::error_code& ec)
{
    if (!ec) {
        layoutFrames();
        if (!m_isClosing) {
            m_timer->expires_at(m_timer->expires_at() + boost::posix_time::milliseconds(33));
            m_timer->async_wait(boost::bind(&VCMOutputProcessor::layoutTimerHandler, this, boost::asio::placeholders::error));
        }
    } else {
        ELOG_INFO("VCMOutputProcessor timer error: %s", ec.message().c_str());
    }
}

bool VCMOutputProcessor::setSendVideoCodec(const VideoCodec& video_codec)
{
    m_currentCodec = video_codec;
    webrtc::I420VideoFrame* newComposedFrame = new webrtc::I420VideoFrame();
    newComposedFrame->CreateEmptyFrame(m_currentCodec.width, m_currentCodec.height,
    				m_currentCodec.width, m_currentCodec.width / 2, m_currentCodec.width / 2);
    clearFrame(newComposedFrame);
    m_composedFrame.reset(newComposedFrame);
	return m_videoEncoder ? (m_videoEncoder->SetEncoder(video_codec) == 0) : false;
}

void VCMOutputProcessor::onRequestIFrame()
{
    m_videoEncoder->SendKeyFrame();
}

void VCMOutputProcessor::updateMaxSlot(int newMaxSlot)
{
    m_maxSlot = newMaxSlot;
    Layout layout;
    if (newMaxSlot == 1)
        layout.m_divFactor = 1;
    else if (newMaxSlot <= 4)
        layout.m_divFactor = 2;
    else if (newMaxSlot <= 9)
        layout.m_divFactor = 3;
    else
        layout.m_divFactor = 4;

    layout.m_subWidth = m_currentCodec.width / layout.m_divFactor;
    layout.m_subHeight = m_currentCodec.height / layout.m_divFactor;

    m_newLayout = layout; // atomic

    ELOG_DEBUG("div_factor is changed to %d,  subWidth is %d, subHeight is %d", m_newLayout.m_divFactor, m_newLayout.m_subWidth, m_newLayout.m_subHeight);
}

#define DEBUG_RECORDING 0
/**
 * this should be called whenever a new frame is decoded from
 * one particular publisher with index
 */
void VCMOutputProcessor::handleInputFrame(webrtc::I420VideoFrame& frame, int index)
{
    I420VideoFrame* freeFrame = m_bufferManager->getFreeBuffer();
    if (!freeFrame)
        return;    //no free frame, simply ignore it
    else {
        freeFrame->CopyFrame(frame);
        I420VideoFrame* busyFrame = m_bufferManager->postFreeBuffer(freeFrame, index);
        if (busyFrame) {
            ELOG_DEBUG("handleInputFrame: returning busy frame, index is %d", index);
            m_bufferManager->releaseBuffer(busyFrame);
        }
    }
}

void VCMOutputProcessor::clearFrame(webrtc::I420VideoFrame* frame) {
    if (frame) {
        memset(frame->buffer(webrtc::kYPlane), 0x00, frame->allocated_size(webrtc::kYPlane));
        memset(frame->buffer(webrtc::kUPlane), 128, frame->allocated_size(webrtc::kUPlane));
        memset(frame->buffer(webrtc::kVPlane), 128, frame->allocated_size(webrtc::kVPlane));
    }
}

bool VCMOutputProcessor::layoutFrames()
{
<<<<<<< HEAD
#if SCALE_BY_OUTPUT
    webrtc::I420VideoFrame* target = m_composedFrame.get();
=======
    webrtc::I420VideoFrame* target = m_composedFrame;
>>>>>>> ae68d9d8
    for (int input = 0; input < m_maxSlot; input++) {
        if ((input == 0) && !(m_currentLayout == m_newLayout)) {
            // commit new layout config at the beginning of each iteration
            m_currentLayout = m_newLayout;
            m_vpmPool->update(m_currentLayout);
            clearFrame(m_composedFrame.get());
        }
        unsigned int offset_width = (input%m_currentLayout.m_divFactor) * m_currentLayout.m_subWidth;
        unsigned int offset_height = (input/m_currentLayout.m_divFactor) * m_currentLayout.m_subHeight;
        webrtc::I420VideoFrame* sub_image = m_bufferManager->getBusyBuffer(input);
        if (!sub_image) {
            for (int i = 0; i < m_currentLayout.m_subHeight; i++) {
                memset(target->buffer(webrtc::kYPlane) + (i+offset_height) * target->stride(webrtc::kYPlane) + offset_width,
                    0,
                    m_currentLayout.m_subWidth);
            }

            for (int i = 0; i < m_currentLayout.m_subHeight/2; i++) {
                memset(target->buffer(webrtc::kUPlane) + (i+offset_height/2) * target->stride(webrtc::kUPlane) + offset_width/2,
                    128,
                    m_currentLayout.m_subWidth/2);
                memset(target->buffer(webrtc::kVPlane) + (i+offset_height/2) * target->stride(webrtc::kVPlane) + offset_width/2,
                    128,
                    m_currentLayout.m_subWidth/2);
            }
            continue;
        }
        // do the scale first
        else {
            I420VideoFrame* processedFrame = nullptr;
            int ret = m_vpmPool->get(input)->PreprocessFrame(*sub_image, &processedFrame);
            if (ret == VPM_OK && !processedFrame) {
                // do nothing
            } else if (ret == VPM_OK && processedFrame) {
               for (int i = 0; i < m_currentLayout.m_subHeight; i++) {
                  memcpy(target->buffer(webrtc::kYPlane) + (i+offset_height)* target->stride(webrtc::kYPlane) + offset_width,
                        processedFrame->buffer(webrtc::kYPlane) + i * processedFrame->stride(webrtc::kYPlane),
                        m_currentLayout.m_subWidth);
               }

               for (int i = 0; i < m_currentLayout.m_subHeight/2; i++) {
                  memcpy(target->buffer(webrtc::kUPlane) + (i+offset_height/2) * target->stride(webrtc::kUPlane) + offset_width/2,
                        processedFrame->buffer(webrtc::kUPlane) + i * processedFrame->stride(webrtc::kUPlane),
                        m_currentLayout.m_subWidth/2);
                  memcpy(target->buffer(webrtc::kVPlane) + (i+offset_height/2) * target->stride(webrtc::kVPlane) + offset_width/2,
                        processedFrame->buffer(webrtc::kVPlane) + i * processedFrame->stride(webrtc::kVPlane),
                        m_currentLayout.m_subWidth/2);
               }
            }
            // if return busy frame failed, which means a new busy frame has been posted
            // simply release the busy frame
            if (m_bufferManager->returnBusyBuffer(sub_image, input)) {
                m_bufferManager->releaseBuffer(sub_image);
                ELOG_DEBUG("releasing busyFrame[%d]", input);
            }
        }

#if DEBUG_RECORDING
        if (m_recordStarted == false) {
            m_videoEncoder->StartDebugRecording("encoded.frame.i420");
            m_recordStarted = true;
        }
#endif
    }

    m_composedFrame->set_render_time_ms(TickTime::MillisecondTimestamp() - m_ntpDelta);
<<<<<<< HEAD
    m_videoEncoder->DeliverFrame(m_id, m_composedFrame.get());
#endif
=======
    m_videoEncoder->DeliverFrame(m_id, m_composedFrame);
>>>>>>> ae68d9d8
    return true;
}

}
<|MERGE_RESOLUTION|>--- conflicted
+++ resolved
@@ -236,12 +236,7 @@
 
 bool VCMOutputProcessor::layoutFrames()
 {
-<<<<<<< HEAD
-#if SCALE_BY_OUTPUT
     webrtc::I420VideoFrame* target = m_composedFrame.get();
-=======
-    webrtc::I420VideoFrame* target = m_composedFrame;
->>>>>>> ae68d9d8
     for (int input = 0; input < m_maxSlot; input++) {
         if ((input == 0) && !(m_currentLayout == m_newLayout)) {
             // commit new layout config at the beginning of each iteration
@@ -308,12 +303,7 @@
     }
 
     m_composedFrame->set_render_time_ms(TickTime::MillisecondTimestamp() - m_ntpDelta);
-<<<<<<< HEAD
     m_videoEncoder->DeliverFrame(m_id, m_composedFrame.get());
-#endif
-=======
-    m_videoEncoder->DeliverFrame(m_id, m_composedFrame);
->>>>>>> ae68d9d8
     return true;
 }
 
