--- conflicted
+++ resolved
@@ -161,11 +161,8 @@
 	printf(
 			"cb_new_selected_pair for stream %u, comp %u, lfound %s, rfound %s \n",
 			stream_id, component_id, lfoundation, rfoundation);
-<<<<<<< HEAD
-=======
 	NiceConnection *conn = (NiceConnection*) user_data;
 	conn->updateComponentState(component_id, NICE_READY);
->>>>>>> f5a0d226
 }
 
 NiceConnection::NiceConnection(MediaType med,
@@ -235,12 +232,6 @@
 	this->updateIceState(NICE_INITIAL);
 
 	g_type_init();
-<<<<<<< HEAD
-//	g_thread_init(NULL);
-
-	loop_ = g_main_loop_new(NULL, FALSE);
-	//	nice_debug_enable( TRUE );
-=======
 	printf("Creating Main Context\n");
 	context_ = g_main_context_new();
 	printf("Creating Main Loop\n");
@@ -248,7 +239,6 @@
 	printf("Creating Agent\n");
 	//loop_ =  g_main_loop_new(NULL, FALSE);
 //	nice_debug_enable( TRUE );
->>>>>>> f5a0d226
 	// Create a nice agent
 	//agent_ = nice_agent_new(g_main_loop_get_context(loop_), NICE_COMPATIBILITY_RFC5245);
 	agent_ = nice_agent_new(context_, NICE_COMPATIBILITY_RFC5245);
@@ -302,26 +292,10 @@
 
 	printf("Setting remote candidates %d\n", candidates.size());
 
-<<<<<<< HEAD
-		NiceCandidate* thecandidate = nice_candidate_new(nice_cand_type);
-		NiceAddress* naddr = nice_address_new();
-		nice_address_set_from_string(naddr, cinfo.hostAddress.c_str());
-		nice_address_set_port(naddr, cinfo.hostPort);
-		thecandidate->addr = *naddr;
-		sprintf(thecandidate->foundation, "%s", cinfo.foundation.c_str());
-
-		thecandidate->username = strdup(cinfo.username.c_str());
-		thecandidate->password = strdup(cinfo.password.c_str());
-		thecandidate->stream_id = (guint) 1;
-		thecandidate->component_id = cinfo.componentId;
-		thecandidate->priority = cinfo.priority;
-		thecandidate->transport = NICE_CANDIDATE_TRANSPORT_UDP;
-		candList = g_slist_append(candList, thecandidate);
-=======
+
 	for (unsigned int compId = 1; compId <= iceComponents_; compId++) {
 
 		GSList* candList = NULL;
->>>>>>> f5a0d226
 
 		for (unsigned int it = 0; it < candidates.size(); it++) {
 			NiceCandidateType nice_cand_type;
