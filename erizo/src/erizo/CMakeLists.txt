--- conflicted
+++ resolved
@@ -49,13 +49,13 @@
 # GTHREAD
 find_library(GTHREAD gthread-2.0)
 test_lib(${GTHREAD})
-<<<<<<< HEAD
 
 # OPENSSL
 set(SSL_LIB ${SSL_DIR}/lib/libssl.a ${SSL_DIR}/lib/libcrypto.a)
 target_link_libraries(erizo ${SRTP} ${NICE} ${GTHREAD} ${SSL_LIB})
 
-# LIBAV
+# Libav for Linux
+IF(${CMAKE_SYSTEM_NAME} MATCHES "Linux")
 find_library(AVUTIL libavutil.dylib avutil PATHS /usr/local/lib)
 test_lib(${AVUTIL})
 set (LIBS ${AVUTIL})
@@ -66,10 +66,7 @@
 test_lib(${AVFORMAT})
 set (LIBS ${LIBS} ${AVFORMAT})
 message("AVLibs " ${LIBS})
-
-target_link_libraries(erizo ${SRTP} ${NICE} ${GTHREAD} ${SSL_LIB} ${LIBS})
-=======
-set (LIBS ${LIBS} ${GTHREAD})
+ENDIF(${CMAKE_SYSTEM_NAME} MATCHES "Linux")
 
 # Libav for MAC
 IF(${CMAKE_SYSTEM_NAME} MATCHES "Darwin")
@@ -84,20 +81,4 @@
   set (LIBS ${LIBS} ${AVFORMAT})
 ENDIF(${cmake_system_name} MATCHES "Darwin")
 
-
-# Libav for Linux
-IF(${CMAKE_SYSTEM_NAME} MATCHES "Linux")
-  find_library(AVUTIL avutil)
-  test_lib(${AVUTIL})
-  set (LIBS ${LIBS} ${AVUTIL})
-  find_library(AVCODEC avcodec)
-  test_lib(${AVCODEC})
-  set (LIBS ${LIBS} ${AVCODEC})
-  find_library(AVFORMAT avformat)
-  test_lib(${AVFORMAT})
-  set (LIBS ${LIBS} ${AVFORMAT})
-ENDIF(${CMAKE_SYSTEM_NAME} MATCHES "Linux")
-
-target_link_libraries(erizo ${LIBS})
-message("Libs " ${LIBS})
->>>>>>> e1393cde
+target_link_libraries(erizo ${SRTP} ${NICE} ${GTHREAD} ${SSL_LIB} ${LIBS})