--- conflicted
+++ resolved
@@ -45,11 +45,7 @@
 	 * Constructor.
 	 * Constructs an empty WebRTCConnection without any configuration.
 	 */
-<<<<<<< HEAD
-	WebRtcConnection(bool audioEnabled, bool videoEnabled);
-=======
-	WebRtcConnection(const std::string &stunServer, int stunPort, int minPort, int maxPort);
->>>>>>> 17712ff5
+	WebRtcConnection(bool audioEnabled, bool videoEnabled, const std::string &stunServer, int stunPort, int minPort, int maxPort);
 	/**
 	 * Destructor.
 	 */
@@ -125,6 +121,9 @@
 	bool audioEnabled_;
 	bool videoEnabled_;
 
+	int stunPort_, minPort_, maxPort_;
+	std::string stunServer_;
+
 };
 
 } /* namespace erizo */
