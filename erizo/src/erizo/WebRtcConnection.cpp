--- conflicted
+++ resolved
@@ -54,8 +54,6 @@
     this->queueData(-1,NULL,-1,NULL);
     cond_.notify_one();
     send_Thread_.join();
-    delete videoTransport_;
-    videoTransport_=NULL;
     delete audioTransport_;
     audioTransport_= NULL;
     boost::mutex::scoped_lock lock(receiveVideoMutex_);
@@ -65,7 +63,6 @@
     videoSink_ = NULL;
     audioSink_ = NULL;
     fbSink_ = NULL;
-<<<<<<< HEAD
     if (videoTransport_) {
         delete videoTransport_;
         videoTransport_=NULL;
@@ -74,9 +71,6 @@
         delete audioTransport_;
         audioTransport_= NULL;
     }
-=======
-    ELOG_INFO("WebRtcConnection Destructor END");
->>>>>>> c580f0ca
   }
 
   bool WebRtcConnection::init() {
