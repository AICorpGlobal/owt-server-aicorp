--- conflicted
+++ resolved
@@ -199,13 +199,8 @@
 
   int WebRtcConnection::deliverFeedback(char* buf, int len){
     // Check where to send the feedback
-<<<<<<< HEAD
-    rtcpheader *chead = (rtcpheader*) buf;
-//    ELOG_DEBUG("received Feedback type %u ssrc %u, sourcessrc %u", chead->packettype, ntohl(chead->ssrc), ntohl(chead->ssrcsource));
-=======
     rtcpheader *chead = reinterpret_cast<rtcpheader*> (buf);
     ELOG_DEBUG("received Feedback type %u ssrc %u, sourcessrc %u", chead->packettype, ntohl(chead->ssrc), ntohl(chead->ssrcsource));
->>>>>>> 62bf294f
     if (ntohl(chead->ssrcsource) == this->getAudioSourceSSRC()) {
         writeSsrc(buf,len,this->getAudioSinkSSRC());      
     } else {
