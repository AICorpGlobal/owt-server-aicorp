/*
 * OneToManyTranscoder.cpp
 */

#include "OneToManyTranscoder.h"
#include "../WebRtcConnection.h"
#include "../RTPSink.h"
#include "rtp/RtpHeader.h"

namespace erizo {
DEFINE_LOGGER(OneToManyTranscoder, "media.OneToManyTranscoder");
OneToManyTranscoder::OneToManyTranscoder() {


	publisher = NULL;
	sentPackets_ = 0;
    ip_ = new InputProcessor();
	sink_ = new RTPSink("127.0.0.1", "50000");
	MediaInfo m;
	m.proccessorType = RTP_ONLY;
//	m.videoCodec.bitRate = 2000000;
//	ELOG_DEBUG("m.videoCodec.bitrate %d\n", m.videoCodec.bitRate);
	m.hasVideo = true;
	m.videoCodec.width = 640;
	m.videoCodec.height = 480;
	m.hasAudio = false;

  ELOG_DEBUG("init ip");
    ip_->init(m, this);

	MediaInfo om;
	om.proccessorType = RTP_ONLY;
	om.videoCodec.bitRate = 2000000;
	om.videoCodec.width = 640;
	om.videoCodec.height = 480;
	om.videoCodec.frameRate = 20;
	om.hasVideo = true;
//	om.url = "file://tmp/test.mp4";

	om.hasAudio = false;

    op_ = new OutputProcessor();
    op_->init(om, this);

}

OneToManyTranscoder::~OneToManyTranscoder() {
	this->closeAll();
    if (sink_ != NULL) {
        delete sink_; sink_ = NULL;
    }
    if (ip_ != NULL) {
        delete ip_; ip_ = NULL;
    }
    if (op_ != NULL) {
        delete op_; op_ = NULL;
    }
}

int OneToManyTranscoder::deliverAudioData_(char* buf, int len) {
	if (subscribers.empty() || len <= 0)
		return 0;

	std::map<std::string, MediaSink*>::iterator it;
	for (it = subscribers.begin(); it != subscribers.end(); it++) {
		memcpy(sendAudioBuffer_, buf, len);
		(*it).second->deliverAudioData(sendAudioBuffer_, len);
	}

	return 0;
}

<<<<<<< HEAD
int OneToManyTranscoder::deliverVideoData(char* buf, int len) {
=======
int OneToManyTranscoder::deliverVideoData_(char* buf, int len) {
	memset(sendVideoBuffer_, 0, len);
>>>>>>> c580f0ca
	memcpy(sendVideoBuffer_, buf, len);

	RTPHeader* theHead = reinterpret_cast<RTPHeader*>(buf);
//	ELOG_DEBUG("extension %d pt %u", theHead->getExtension(),
//			theHead->getPayloadType());

	if (theHead->getPayloadType() == 100) {
        ip_->deliverVideoData(sendVideoBuffer_, len);
	} else {
		this->receiveRtpData((unsigned char*) buf, len);
	}

//	if (subscribers.empty() || len <= 0)
//		return 0;
//	if (sentPackets_ % 500 == 0) {
//		publisher->sendFirPacket();
//	}
//	std::map<int, WebRtcConnection*>::iterator it;
//	for (it = subscribers.begin(); it != subscribers.end(); it++) {
//		memset(sendVideoBuffer_, 0, len);
//		memcpy(sendVideoBuffer_, buf, len);
//		(*it).second->receiveVideoData(sendVideoBuffer_, len);
//	}
//	memset(sendVideoBuffer_, 0, len);
//	memcpy(sendVideoBuffer_, buf, len);
//	sink_->sendData((unsigned char*)sendVideoBuffer_,len);

	sentPackets_++;
	return 0;
}

void OneToManyTranscoder::receiveRawData(RawDataPacket& pkt) {
//	ELOG_DEBUG("Received %d", pkt.length);
    op_->receiveRawData(pkt);
}

void OneToManyTranscoder::receiveRtpData(unsigned char*rtpdata, int len) {
	ELOG_DEBUG("Received rtp data %d", len);
	memcpy(sendVideoBuffer_, rtpdata, len);

	if (subscribers.empty() || len <= 0)
		return;
//	if (sentPackets_ % 500 == 0) {
//		publisher->sendFirPacket();
//	}
	std::map<std::string, MediaSink*>::iterator it;
	for (it = subscribers.begin(); it != subscribers.end(); it++) {
		(*it).second->deliverVideoData(sendVideoBuffer_, len);
	}
	sentPackets_++;
}

void OneToManyTranscoder::setPublisher(MediaSource* webRtcConn) {
	this->publisher = webRtcConn;
}

void OneToManyTranscoder::addSubscriber(MediaSink* webRtcConn,
		const std::string& peerId) {
	this->subscribers[peerId] = webRtcConn;
}

  void OneToManyTranscoder::removeSubscriber(const std::string& peerId) {
    if (this->subscribers.find(peerId) != subscribers.end()) {
      delete this->subscribers[peerId];      
      this->subscribers.erase(peerId);
    }
  }

  void OneToManyTranscoder::closeAll() {
      ELOG_WARN ("OneToManyTranscoder closeAll");
      std::map<std::string, MediaSink*>::iterator it = subscribers.begin();
      while( it != subscribers.end()) {
        delete (*it).second;
        it = subscribers.erase(it);
      }
    delete this->publisher;
  }

}/* namespace erizo */
<|MERGE_RESOLUTION|>--- conflicted
+++ resolved
@@ -70,12 +70,7 @@
 	return 0;
 }
 
-<<<<<<< HEAD
-int OneToManyTranscoder::deliverVideoData(char* buf, int len) {
-=======
 int OneToManyTranscoder::deliverVideoData_(char* buf, int len) {
-	memset(sendVideoBuffer_, 0, len);
->>>>>>> c580f0ca
 	memcpy(sendVideoBuffer_, buf, len);
 
 	RTPHeader* theHead = reinterpret_cast<RTPHeader*>(buf);
