--- conflicted
+++ resolved
@@ -1,13 +1,6 @@
-<<<<<<< HEAD
-#include <cstdio>
-#include <boost/cstdint.hpp>
-=======
 #include "ExternalOutput.h"
 #include "../WebRtcConnection.h"
-#include "../rtputils.h"
->>>>>>> 0991a012
 #include <sys/time.h>
-#include "rtp/RtpHeader.h"
 
 #include "ExternalOutput.h"
 #include "../WebRtcConnection.h"
@@ -18,56 +11,17 @@
 
   DEFINE_LOGGER(ExternalOutput, "media.ExternalOutput");
 
-<<<<<<< HEAD
-  ExternalOutput::ExternalOutput(const std::string& outputUrl) :
-    url(outputUrl)
-  {
-    ELOG_DEBUG("Created ExternalOutput to %s", outputUrl.c_str());
-    videoCodec_ = NULL;
-    audioCodec_ = NULL;
-    video_st = NULL;
-    audio_st = NULL;
-    audioCoder_ = NULL;
-    hasVideo_ = true;
-    prevEstimatedFps_ = 0;
-    warmupfpsCount_ = 0;
-    sequenceNumberFIR_ = 0;
-    aviores_ = -1;
-    writeheadres_=-1;
-    unpackagedBufferpart_ = unpackagedBuffer_;
-    initTime_ = 0;
-    lastTime_ = 0;
-    sinkfbSource_ = this;
-    fbSink_ = NULL;
-  }
-
-  bool ExternalOutput::init(){
-=======
 ExternalOutput::ExternalOutput(const std::string& outputUrl)
 {
     ELOG_DEBUG("Creating output to %s", outputUrl.c_str());
 
     // TODO these should really only be called once per application run
->>>>>>> 0991a012
     av_register_all();
     avcodec_register_all();
 
 
     context_ = avformat_alloc_context();
     if (context_==NULL){
-<<<<<<< HEAD
-      ELOG_ERROR("Error allocating memory for IO context");
-      return false;
-    }
-    oformat_ = av_guess_format(NULL,  url.c_str(), NULL);
-    if (!oformat_){
-      ELOG_ERROR("Error opening output file %s", url.c_str());
-      return false;
-    }
-    url.copy(context_->filename, sizeof(context_->filename),0);
-    video_st = NULL;
-    audio_st = NULL;
-=======
         ELOG_ERROR("Error allocating memory for IO context");
     } else {
 
@@ -91,7 +45,6 @@
     sinkfbSource_ = this;
     fbSink_ = NULL;
     unpackagedSize_ = 0;
->>>>>>> 0991a012
     inputProcessor_ = new InputProcessor();
 }
 
@@ -107,38 +60,6 @@
   }
 
 
-<<<<<<< HEAD
-  ExternalOutput::~ExternalOutput(){
-    ELOG_DEBUG("Destructor");
-    ELOG_DEBUG("Closing Sink");
-    delete inputProcessor_;
-    inputProcessor_ = NULL;
-    
-    
-    if (context_!=NULL){
-      if (writeheadres_>=0)
-        av_write_trailer(context_);
-      if (avio_close>=0)
-        avio_close(context_->pb);
-      avformat_free_context(context_);
-      context_=NULL;
-    }
-    if (videoCodec_!=NULL){
-      avcodec_close(videoCodecCtx_);
-      videoCodec_=NULL;
-    }
-    if (audioCodec_!=NULL){
-      avcodec_close(audioCodecCtx_);
-      audioCodec_ = NULL;    
-    }
-
-    sending_ = false;
-    cond_.notify_one();
-    thread_.join();
-    /* boost::unique_lock<boost::mutex> lock(queueMutex_); */
-    ELOG_DEBUG("ExternalOutput closed Successfully");
-  }
-=======
 ExternalOutput::~ExternalOutput(){
     ELOG_DEBUG("Destructing");
 
@@ -170,157 +91,13 @@
 
     ELOG_DEBUG("Closed Successfully");
 }
->>>>>>> 0991a012
 
   void ExternalOutput::receiveRawData(RawDataPacket& packet){
     return;
   }
 
-
-<<<<<<< HEAD
-  int ExternalOutput::writeAudioData(char* buf, int len){
-    if (inputProcessor_!=NULL){
-      if (audioCodec_ == NULL) {
-        if (warmupfpsCount_>=100){
-          hasVideo_ = false;
-          if (!this->initContext()){
-            ELOG_ERROR("Context cannot be initialized properly, closing...");
-            return -1;
-          }
-        }
-        return 0;
-      }
-
-      timeval time;
-      gettimeofday(&time, NULL);
-      RtpHeader *head = reinterpret_cast<RtpHeader*> (buf);
-      //We dont need any other payload at this time
-      if(head->payloadtype != PCMU_8000_PT){
-        return 0;
-      }
-      
-      unsigned long long millis = (time.tv_sec * 1000) + (time.tv_usec / 1000);
-      int ret = inputProcessor_->unpackageAudio(reinterpret_cast<unsigned char*>(buf), len,
-          unpackagedAudioBuffer_);
-      if (ret <= 0)
-        return ret;
-      if (ret > UNPACKAGE_BUFFER_SIZE){
-        ELOG_ERROR("Unpackaged Audio size too big %d", ret);
-      }
-      AVPacket avpkt;
-      av_init_packet(&avpkt);
-      avpkt.data = unpackagedAudioBuffer_;
-      avpkt.size = ret;
-      avpkt.pts = millis - initTime_;
-      avpkt.dts = avpkt.pts;
-      avpkt.stream_index = hasVideo_?1:0;
-      av_write_frame(context_, &avpkt);
-      av_free_packet(&avpkt);
-      return ret;
-
-    }
-    return 0;
-  }
-
-  int ExternalOutput::writeVideoData(char* buf, int len){
-    if (inputProcessor_!=NULL){
-      RtpHeader *head = reinterpret_cast<RtpHeader*> (buf);
-      if (head->payloadtype == RED_90000_PT) {
-        int totalLength = 12;
-
-        if (head->extension) {
-          totalLength += ntohs(head->extensionlength)*4 + 4; // RTP Extension header
-        }
-        int rtpHeaderLength = totalLength;
-        RedHeader *redhead = reinterpret_cast<RedHeader*> ((buf + totalLength));
-
-        //redhead->payloadtype = remoteSdp_.inOutPTMap[redhead->payloadtype];
-        if (redhead->payloadtype == VP8_90000_PT) {
-          while (redhead->follow) {
-            totalLength += redhead->getLength() + 4; // RED header
-            redhead = reinterpret_cast<RedHeader*> ((buf + totalLength));
-          }
-          // Parse RED packet to VP8 packet.
-          // Copy RTP header
-          memcpy(deliverMediaBuffer_, buf, rtpHeaderLength);
-          // Copy payload data
-          memcpy(deliverMediaBuffer_ + totalLength, buf + totalLength + 1, len - totalLength - 1);
-          // Copy payload type
-          RtpHeader *mediahead = reinterpret_cast<RtpHeader*> (deliverMediaBuffer_);
-          mediahead->payloadtype = redhead->payloadtype;
-          buf = reinterpret_cast<char*> (deliverMediaBuffer_);
-          len = len - 1 - totalLength + rtpHeaderLength;
-        }
-      }
-      int estimatedFps=0;
-      int ret = inputProcessor_->unpackageVideo(reinterpret_cast<unsigned char*>(buf), len,
-          unpackagedBufferpart_, &gotUnpackagedFrame_, &estimatedFps);
-
-      if (ret < 0)
-        return 0;
-      
-      if (videoCodec_ == NULL) {
-        if ((estimatedFps!=0)&&((estimatedFps < prevEstimatedFps_*(1-0.2))||(estimatedFps > prevEstimatedFps_*(1+0.2)))){
-          prevEstimatedFps_ = estimatedFps;
-        }
-        if (warmupfpsCount_ >= 50){
-          if (prevEstimatedFps_==0){
-            warmupfpsCount_ = 0;
-            return 0;
-          }
-          hasVideo_=true;
-          if (!this->initContext()){
-            ELOG_ERROR("Context cannot be initialized properly, closing...");
-            return -1;
-          }
-        }
-        return 0;
-      }
-
-      unpackagedSize_ += ret;
-      unpackagedBufferpart_ += ret;
-      if (unpackagedSize_ > UNPACKAGE_BUFFER_SIZE){
-        ELOG_ERROR("Unpackaged size bigget than buffer %d", unpackagedSize_);
-      }
-      if (gotUnpackagedFrame_ && videoCodec_!=NULL) {
-        timeval time;
-        gettimeofday(&time, NULL);
-        unsigned long long millis = (time.tv_sec * 1000) + (time.tv_usec / 1000);
-        if (initTime_ == 0) {
-          initTime_ = millis;
-        }
-        if (millis < initTime_)
-        {
-          ELOG_WARN("initTime is smaller than currentTime, possible problems when recording ");
-        }
-        unpackagedBufferpart_ -= unpackagedSize_;
-
-        AVPacket avpkt;
-        av_init_packet(&avpkt);
-        avpkt.data = unpackagedBufferpart_;
-        avpkt.size = unpackagedSize_;
-        avpkt.pts = millis - initTime_;
-        avpkt.stream_index = 0;
-        av_write_frame(context_, &avpkt);
-        av_free_packet(&avpkt);
-        gotUnpackagedFrame_ = 0;
-        unpackagedSize_ = 0;
-        unpackagedBufferpart_ = unpackagedBuffer_;
-
-      }
-    }
-    return 0;
-  }
-
-  int ExternalOutput::deliverAudioData_(char* buf, int len) {
-    RtcpHeader *head = reinterpret_cast<RtcpHeader*> (buf);
-    warmupfpsCount_++;
-    if (head->isRtcp()){
-      return 0;
-    }
-=======
 void ExternalOutput::writeAudioData(char* buf, int len){
-    RTPHeader* head = reinterpret_cast<RTPHeader*>(buf);
+    RtpHeader* head = reinterpret_cast<RtpHeader*>(buf);
 
     if (initTimeAudio_ == -1) {
         initTimeAudio_ = head->getTimestamp();
@@ -376,15 +153,15 @@
 }
 
 void ExternalOutput::writeVideoData(char* buf, int len){
-    RTPHeader* head = reinterpret_cast<RTPHeader*>(buf);
+    RtpHeader* head = reinterpret_cast<RtpHeader*>(buf);
     if (head->getPayloadType() == RED_90000_PT) {
         int totalLength = head->getHeaderLength();
         int rtpHeaderLength = totalLength;
-        redheader *redhead = (redheader*) (buf + totalLength);
+        RedHeader *redhead = reinterpret_cast<RedHeader*>(buf + totalLength);
         if (redhead->payloadtype == VP8_90000_PT) {
             while (redhead->follow) {
                 totalLength += redhead->getLength() + 4; // RED header
-                redhead = (redheader*) (buf + totalLength);
+                redhead = reinterpret_cast<RedHeader*>(buf + totalLength);
             }
             // Parse RED packet to VP8 packet.
             // Copy RTP header
@@ -392,7 +169,7 @@
             // Copy payload data
             memcpy(deliverMediaBuffer_ + totalLength, buf + totalLength + 1, len - totalLength - 1);
             // Copy payload type
-            RTPHeader *mediahead = reinterpret_cast<RTPHeader*>(deliverMediaBuffer_);
+            RtpHeader *mediahead = reinterpret_cast<RtpHeader*>(deliverMediaBuffer_);
             mediahead->setPayloadType(redhead->payloadtype);
             buf = reinterpret_cast<char*>(deliverMediaBuffer_);
             len = len - 1 - totalLength + rtpHeaderLength;
@@ -448,100 +225,15 @@
 }
 
 int ExternalOutput::deliverAudioData_(char* buf, int len) {
->>>>>>> 0991a012
     this->queueData(buf,len,AUDIO_PACKET);
     return 0;
   }
 
-<<<<<<< HEAD
-  int ExternalOutput::deliverVideoData_(char* buf, int len) {
-    RtcpHeader *head = reinterpret_cast<RtcpHeader*> (buf);
-    warmupfpsCount_++;
-    if (head->isRtcp()){
-      return 0;
-    }
-=======
 int ExternalOutput::deliverVideoData_(char* buf, int len) {
->>>>>>> 0991a012
     this->queueData(buf,len,VIDEO_PACKET);
     return 0;
   }
 
-
-<<<<<<< HEAD
-  bool ExternalOutput::initContext() {
-    ELOG_DEBUG("Init Context");
-    context_->oformat = oformat_;
-    if (hasVideo_){
-      context_->oformat->video_codec = AV_CODEC_ID_VP8;
-    }
-    context_->oformat->audio_codec = AV_CODEC_ID_PCM_MULAW;
-    if (oformat_->video_codec != AV_CODEC_ID_NONE && videoCodec_ == NULL) {
-      if (hasVideo_){
-        videoCodec_ = avcodec_find_encoder(oformat_->video_codec);
-        ELOG_DEBUG("Found Codec %s", videoCodec_->name);
-        ELOG_DEBUG("Initing context with fps: %d", (int)prevEstimatedFps_);
-        if (videoCodec_==NULL){
-          ELOG_ERROR("Could not find codec");
-          return false;
-        }
-        video_st = avformat_new_stream (context_, videoCodec_);
-        video_st->id = 0;
-        videoCodecCtx_ = video_st->codec;
-        videoCodecCtx_->codec_id = oformat_->video_codec;
-        videoCodecCtx_->width = 640;
-        videoCodecCtx_->height = 480;
-        videoCodecCtx_->time_base = (AVRational){1,(int)prevEstimatedFps_};
-        videoCodecCtx_->pix_fmt = PIX_FMT_YUV420P;
-        if (oformat_->flags & AVFMT_GLOBALHEADER){
-          videoCodecCtx_->flags|=CODEC_FLAG_GLOBAL_HEADER;
-        }
-        oformat_->flags |= AVFMT_VARIABLE_FPS;
-      }
-      ELOG_DEBUG("Init audio context");
-      
-      audioCodec_ = avcodec_find_encoder(oformat_->audio_codec);
-      if (audioCodec_==NULL){
-        ELOG_ERROR("Could not find audio codec");
-        return false;
-      }
-      ELOG_DEBUG("Found Audio Codec %s", audioCodec_->name);
-      audio_st = avformat_new_stream (context_, audioCodec_);
-      audio_st->id = 1;
-      audioCodecCtx_ = audio_st->codec;
-      audioCodecCtx_->codec_id = oformat_->audio_codec;
-      audioCodecCtx_->sample_rate = 8000;
-      audioCodecCtx_->channels = 1;
-      //      audioCodecCtx_->sample_fmt = AV_SAMPLE_FMT_S8;
-      if (oformat_->flags & AVFMT_GLOBALHEADER){
-        audioCodecCtx_->flags|=CODEC_FLAG_GLOBAL_HEADER;
-      }
-      if(hasVideo_){
-        context_->streams[0] = video_st;
-        context_->streams[1] = audio_st;
-      } else{
-        ELOG_ERROR("No Video");        
-        context_->streams[0] = audio_st;
-      }
-      aviores_ = avio_open(&context_->pb, url.c_str(), AVIO_FLAG_WRITE);
-      if (aviores_<0){
-        ELOG_ERROR("Error opening output file");
-        return false;
-      }
-      writeheadres_ = avformat_write_header(context_, NULL);
-      if (writeheadres_<0){
-        ELOG_ERROR("Error writing header");
-        return false;
-      }
-      ELOG_DEBUG("AVFORMAT CONFIGURED");
-    }
-    return true;
-  }
-
-  void ExternalOutput::queueData(char* buffer, int length, packetType type){
-    if (inputProcessor_==NULL) {
-      return;
-=======
 bool ExternalOutput::initContext() {
     if (context_->oformat->video_codec != AV_CODEC_ID_NONE &&
             context_->oformat->audio_codec != AV_CODEC_ID_NONE &&
@@ -602,9 +294,9 @@
 void ExternalOutput::queueData(char* buffer, int length, packetType type){
     if (!recording_) {
         return;
->>>>>>> 0991a012
-    }
-    rtcpheader *head = reinterpret_cast<rtcpheader*>(buffer);
+    }
+
+    RtcpHeader *head = reinterpret_cast<RtcpHeader*>(buffer);
     if (head->isRtcp()){
         return;
     }
@@ -614,33 +306,15 @@
     }else{
       audioQueue_.pushPacket(buffer, length);
     }
-<<<<<<< HEAD
-    cond_.notify_one();
-    
-  }
-=======
 
     if( audioQueue_.hasData() && videoQueue_.hasData()) {
         // We've got a fair chunk of data available.  Notify our writer thread to get to work.
         cond_.notify_one();
     }
 }
->>>>>>> 0991a012
 
   int ExternalOutput::sendFirPacket() {
     if (fbSink_ != NULL) {
-<<<<<<< HEAD
-      sequenceNumberFIR_++; // do not increase if repetition
-      int pos = 0;
-      uint8_t rtcpPacket[50];
-      // add full intra request indicator
-      uint8_t FMT = 4;
-      rtcpPacket[pos++] = (uint8_t) 0x80 + FMT;
-      rtcpPacket[pos++] = (uint8_t) 206;
-      pos = 12;
-      fbSink_->deliverFeedback((char*)rtcpPacket, pos);
-      return pos;
-=======
         ELOG_DEBUG("sending Full Intra-frame Request");
         int pos = 0;
         uint8_t rtcpPacket[50];
@@ -651,48 +325,11 @@
         pos = 12;
         fbSink_->deliverFeedback((char*)rtcpPacket, pos);
         return pos;
->>>>>>> 0991a012
     }
 
     return -1;
   }
 
-<<<<<<< HEAD
-  void ExternalOutput::sendLoop() {
-    while (sending_ == true) {
-      boost::unique_lock<boost::mutex> lock(queueMutex_);
-      while ((!audioQueue_.getSize())&&(!videoQueue_.getSize())) {
-        cond_.wait(lock);
-        if (sending_ == false) {
-          lock.unlock();
-          return;
-        }
-      }
-      timeval time;
-      gettimeofday(&time, NULL);
-      unsigned long long millis = (time.tv_sec * 1000) + (time.tv_usec / 1000);
-      if (millis -lastTime_ >FIR_INTERVAL_MS && (hasVideo_)){
-        ELOG_DEBUG("SendingFIR");
-        this->sendFirPacket();
-        lastTime_ = millis;
-      }
-      if (initTime_ == 0) {
-        initTime_ = millis;      
-      }
-      if (millis < initTime_){
-        ELOG_WARN("initTime is smaller than currentTime, possible problems when recording ");
-      }
-      if (audioQueue_.getSize()){
-        boost::shared_ptr<dataPacket> audioP = audioQueue_.popPacket();
-        this->writeAudioData(audioP->data, audioP->length);
-      }
-      if (videoQueue_.getSize()) {
-        boost::shared_ptr<dataPacket> videoP = videoQueue_.popPacket();
-        this->writeVideoData(videoP->data, videoP->length);
-
-      }
-      lock.unlock();
-=======
 void ExternalOutput::sendLoop() {
     while (recording_) {
         boost::unique_lock<boost::mutex> lock(mtx_);
@@ -706,9 +343,8 @@
             this->writeVideoData(videoP->data, videoP->length);
         }
         lock.unlock();
->>>>>>> 0991a012
-    }
-  }
-
-}
-
+    }
+  }
+
+}
+
