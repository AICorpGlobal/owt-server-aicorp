#include "ExternalOutput.h"
#include "../WebRtcConnection.h"
#include "../rtputils.h"
#include <cstdio>

#include <boost/cstdint.hpp>
#include <sys/time.h>
#include <arpa/inet.h>

namespace erizo {
#define FIR_INTERVAL_MS 4000

  DEFINE_LOGGER(ExternalOutput, "media.ExternalOutput");

  ExternalOutput::ExternalOutput(const std::string& outputUrl) :
    url(outputUrl)
  {
    ELOG_DEBUG("Created ExternalOutput to %s", outputUrl.c_str());
    videoCodec_ = NULL;
    audioCodec_ = NULL;
    video_st = NULL;
    audio_st = NULL;
    audioCoder_ = NULL;
    prevEstimatedFps_ = 0;
    warmupfpsCount_ = 0;
    sequenceNumberFIR_ = 0;
    aviores_ = -1;
    writeheadres_=-1;
    unpackagedBufferpart_ = unpackagedBuffer_;
    initTime_ = 0;
    lastTime_ = 0;
    sinkfbSource_ = this;
    fbSink_ = NULL;
  }

  bool ExternalOutput::init(){
    av_register_all();
    avcodec_register_all();
    context_ = avformat_alloc_context();
    if (context_==NULL){
      ELOG_ERROR("Error allocating memory for IO context");
      return false;
    }
    oformat_ = av_guess_format(NULL,  url.c_str(), NULL);
    if (!oformat_){
      ELOG_ERROR("Error opening output file %s", url.c_str());
      return false;
    }
    context_->oformat = oformat_;
    context_->oformat->video_codec = AV_CODEC_ID_VP8;
    context_->oformat->audio_codec = AV_CODEC_ID_PCM_MULAW;
    url.copy(context_->filename, sizeof(context_->filename),0);
    video_st = NULL;
    audio_st = NULL;
    in = new InputProcessor();
    MediaInfo m;
    //    m.processorType = RTP_ONLY;
    m.hasVideo = false;
    m.hasAudio = false;
    if (m.hasAudio) {
      m.audioCodec.sampleRate = 8000;
      m.audioCodec.bitRate = 64000;
      m.audioCodec.codec = AUDIO_CODEC_VORBIS;
      audioCoder_ = new AudioEncoder();
      if (!audioCoder_->initEncoder(m.audioCodec))
        exit(0);
    }
    gotUnpackagedFrame_ = 0;
    unpackagedSize_ = 0;
    in->init(m, this);
    thread_ = boost::thread(&ExternalOutput::sendLoop, this);
    sending_ = true;
    ELOG_DEBUG("Initialized successfully");
    return true;
  }


  ExternalOutput::~ExternalOutput(){
    ELOG_DEBUG("Destructor");
    ELOG_DEBUG("Closing Sink");
    delete in;
    in = NULL;
    
    
    if (context_!=NULL){
      if (writeheadres_>=0)
        av_write_trailer(context_);
      if (avio_close>=0)
        avio_close(context_->pb);
      avformat_free_context(context_);
      context_=NULL;
    }
    if (videoCodec_!=NULL){
      avcodec_close(videoCodecCtx_);
      videoCodec_=NULL;
    }
    if (audioCodec_!=NULL){
      avcodec_close(audioCodecCtx_);
      audioCodec_ = NULL;    
    }

    sending_ = false;
    cond_.notify_one();
    thread_.join();
    /* boost::unique_lock<boost::mutex> lock(queueMutex_); */
    ELOG_DEBUG("ExternalOutput closed Successfully");
  }

  void ExternalOutput::receiveRawData(RawDataPacket& packet){
    return;
  }


  int ExternalOutput::writeAudioData(char* buf, int len){
    if (in!=NULL){
      if (videoCodec_ == NULL) {
        return 0;
      }
      rtpheader *head = (rtpheader*)buf;
      //We dont need any other payload at this time
      if(head->payloadtype != PCMU_8000_PT){
        return 0;
      }

      int ret = in->unpackageAudio(reinterpret_cast<unsigned char*>(buf), len,
          unpackagedAudioBuffer_);
      if (ret <= 0)
        return ret;
      timeval time;
      gettimeofday(&time, NULL);
      unsigned long long millis = (time.tv_sec * 1000) + (time.tv_usec / 1000);
      if (millis -lastTime_ >FIR_INTERVAL_MS){
        this->sendFirPacket();
        lastTime_ = millis;
      }
      if (initTime_ == 0) {
        initTime_ = millis;      
      }
      if (millis < initTime_){
        ELOG_WARN("initTime is smaller than currentTime, possible problems when recording ");
      }
      if (ret > UNPACKAGE_BUFFER_SIZE){
        ELOG_ERROR("Unpackaged Audio size too big %d", ret);
      }
      AVPacket avpkt;
      av_init_packet(&avpkt);
      avpkt.data = unpackagedAudioBuffer_;
      avpkt.size = ret;
      avpkt.pts = millis - initTime_;
      avpkt.stream_index = 1;
      av_write_frame(context_, &avpkt);
      av_free_packet(&avpkt);
      return ret;

    }
    return 0;
  }

  int ExternalOutput::writeVideoData(char* buf, int len){
    if (in!=NULL){
      rtpheader *head = (rtpheader*) buf;
      if (head->payloadtype == RED_90000_PT) {
        int totalLength = 12;

        if (head->extension) {
          totalLength += ntohs(head->extensionlength)*4 + 4; // RTP Extension header
        }
        int rtpHeaderLength = totalLength;
        redheader *redhead = (redheader*) (buf + totalLength);

        //redhead->payloadtype = remoteSdp_.inOutPTMap[redhead->payloadtype];
        if (redhead->payloadtype == VP8_90000_PT) {
          while (redhead->follow) {
            totalLength += redhead->getLength() + 4; // RED header
            redhead = (redheader*) (buf + totalLength);
          }
          // Parse RED packet to VP8 packet.
          // Copy RTP header
          memcpy(deliverMediaBuffer_, buf, rtpHeaderLength);
          // Copy payload data
          memcpy(deliverMediaBuffer_ + totalLength, buf + totalLength + 1, len - totalLength - 1);
          // Copy payload type
          rtpheader *mediahead = (rtpheader*) deliverMediaBuffer_;
          mediahead->payloadtype = redhead->payloadtype;
          buf = reinterpret_cast<char*>(deliverMediaBuffer_);
          len = len - 1 - totalLength + rtpHeaderLength;
        }
      }
      int estimatedFps=0;
      int ret = in->unpackageVideo(reinterpret_cast<unsigned char*>(buf), len,
          unpackagedBufferpart_, &gotUnpackagedFrame_, &estimatedFps);

      if (ret < 0)
        return 0;
      
      if (videoCodec_ == NULL) {
        if ((estimatedFps!=0)&&((estimatedFps < prevEstimatedFps_*(1-0.2))||(estimatedFps > prevEstimatedFps_*(1+0.2)))){
          prevEstimatedFps_ = estimatedFps;
        }
        if (warmupfpsCount_++ == 20){
          if (prevEstimatedFps_==0){
            warmupfpsCount_ = 0;
            return 0;
          }
          if (!this->initContext()){
            ELOG_ERROR("Context cannot be initialized properly, closing...");
            return -1;
          }
        }
        return 0;
      }

      unpackagedSize_ += ret;
      unpackagedBufferpart_ += ret;
      if (unpackagedSize_ > UNPACKAGE_BUFFER_SIZE){
        ELOG_ERROR("Unpackaged size bigget than buffer %d", unpackagedSize_);
      }
      if (gotUnpackagedFrame_ && videoCodec_!=NULL) {
        timeval time;
        gettimeofday(&time, NULL);
        unsigned long long millis = (time.tv_sec * 1000) + (time.tv_usec / 1000);
        if (initTime_ == 0) {
          initTime_ = millis;
        }
        if (millis < initTime_)
        {
          ELOG_WARN("initTime is smaller than currentTime, possible problems when recording ");
        }
        unpackagedBufferpart_ -= unpackagedSize_;

        AVPacket avpkt;
        av_init_packet(&avpkt);
        avpkt.data = unpackagedBufferpart_;
        avpkt.size = unpackagedSize_;
        avpkt.pts = millis - initTime_;
        avpkt.stream_index = 0;
        av_write_frame(context_, &avpkt);
        av_free_packet(&avpkt);
        gotUnpackagedFrame_ = 0;
        unpackagedSize_ = 0;
        unpackagedBufferpart_ = unpackagedBuffer_;

      }
    }
    return 0;
  }

  int ExternalOutput::deliverAudioData(char* buf, int len) {
<<<<<<< HEAD
=======
    rtcpheader *head = reinterpret_cast<rtcpheader*>(buf);
    if (head->isRtcp()){
      return 0;
    }
>>>>>>> 62bf294f
    this->queueData(buf,len,AUDIO_PACKET);
    return 0;
  }

  int ExternalOutput::deliverVideoData(char* buf, int len) {
<<<<<<< HEAD
=======
    rtcpheader *head = reinterpret_cast<rtcpheader*>(buf);
    if (head->isRtcp()){
      return 0;
    }
>>>>>>> 62bf294f
    this->queueData(buf,len,VIDEO_PACKET);
    return 0;
  }


  bool ExternalOutput::initContext() {
    ELOG_DEBUG("Init Context");
    if (oformat_->video_codec != AV_CODEC_ID_NONE && videoCodec_ == NULL) {
      videoCodec_ = avcodec_find_encoder(oformat_->video_codec);
      ELOG_DEBUG("Found Codec %s", videoCodec_->name);
      ELOG_DEBUG("Initing context with fps: %d", (int)prevEstimatedFps_);
      if (videoCodec_==NULL){
        ELOG_ERROR("Could not find codec");
        return false;
      }
      video_st = avformat_new_stream (context_, videoCodec_);
      video_st->id = 0;
      videoCodecCtx_ = video_st->codec;
      videoCodecCtx_->codec_id = oformat_->video_codec;
      videoCodecCtx_->width = 640;
      videoCodecCtx_->height = 480;
      videoCodecCtx_->time_base = (AVRational){1,(int)prevEstimatedFps_};
      videoCodecCtx_->pix_fmt = PIX_FMT_YUV420P;
      if (oformat_->flags & AVFMT_GLOBALHEADER){
        videoCodecCtx_->flags|=CODEC_FLAG_GLOBAL_HEADER;
      }
      oformat_->flags |= AVFMT_VARIABLE_FPS;
      ELOG_DEBUG("Init audio context");

      audioCodec_ = avcodec_find_encoder(oformat_->audio_codec);
      if (audioCodec_==NULL){
        ELOG_ERROR("Could not find audio codec");
        return false;
      }
      ELOG_DEBUG("Found Audio Codec %s", audioCodec_->name);
      audio_st = avformat_new_stream (context_, audioCodec_);
      audio_st->id = 1;
      audioCodecCtx_ = audio_st->codec;
      audioCodecCtx_->codec_id = oformat_->audio_codec;
      audioCodecCtx_->sample_rate = 8000;
      audioCodecCtx_->channels = 1;
      //      audioCodecCtx_->sample_fmt = AV_SAMPLE_FMT_S8;
      if (oformat_->flags & AVFMT_GLOBALHEADER){
        audioCodecCtx_->flags|=CODEC_FLAG_GLOBAL_HEADER;
      }

      context_->streams[0] = video_st;
      context_->streams[1] = audio_st;
      aviores_ = avio_open(&context_->pb, url.c_str(), AVIO_FLAG_WRITE);
      if (aviores_<0){
        ELOG_ERROR("Error opening output file");
        return false;
      }
      writeheadres_ = avformat_write_header(context_, NULL);
      if (writeheadres_<0){
        ELOG_ERROR("Error writing header");
        return false;
      }
      ELOG_DEBUG("AVFORMAT CONFIGURED");
    }
    return true;
  }

  void ExternalOutput::queueData(char* buffer, int length, packetType type){
    if (in==NULL) {
      return;
    }
    boost::mutex::scoped_lock lock(queueMutex_);
<<<<<<< HEAD
    
    if (packetQueue_.size()>1000){
      return;
    }
    dataPacket p;
    memset(p.data, 0,length);
    memcpy(p.data, buffer, length);
    p.type = type;
    p.length = length;
    packetQueue_.push(p);
=======
    if (type == VIDEO_PACKET){
      videoQueue_.pushPacket(buffer, length);
    }else{
      audioQueue_.pushPacket(buffer, length);
    }
>>>>>>> 62bf294f
    cond_.notify_one();
    
  }

  int ExternalOutput::sendFirPacket() {
    if (fbSink_ != NULL) {
      sequenceNumberFIR_++; // do not increase if repetition
      int pos = 0;
      uint8_t rtcpPacket[50];
      // add full intra request indicator
      uint8_t FMT = 4;
      rtcpPacket[pos++] = (uint8_t) 0x80 + FMT;
      rtcpPacket[pos++] = (uint8_t) 206;
      pos = 12;
      fbSink_->deliverFeedback((char*)rtcpPacket, pos);
      return pos;
    }

    return -1;
  }

  void ExternalOutput::sendLoop() {
    /* while (sending_ == true) { */
    /*   queueMutex_.lock(); */
    /*   if (packetQueue_.size() > 0) { */
    /*     op_->receiveRawData(packetQueue_.front()); */
    /*     packetQueue_.pop(); */
    /*     queueMutex_.unlock(); */
    /*   } else { */
    /*     queueMutex_.unlock(); */
    /*     usleep(1000); */
    /*   } */
    /* } */

    while (sending_ == true) {
      boost::unique_lock<boost::mutex> lock(queueMutex_);
<<<<<<< HEAD
      while (packetQueue_.size() == 0) {
=======
      while ((!audioQueue_.getSize())&&(!videoQueue_.getSize())) {
>>>>>>> 62bf294f
        cond_.wait(lock);
        if (sending_ == false) {
          lock.unlock();
          return;
        }
      }
<<<<<<< HEAD

=======
      if (audioQueue_.getSize()){
        boost::shared_ptr<dataPacket> audioP = audioQueue_.popPacket();
        this->writeAudioData(audioP->data, audioP->length);
      }
      if (videoQueue_.getSize()) {
        boost::shared_ptr<dataPacket> videoP = videoQueue_.popPacket();
        this->writeVideoData(videoP->data, videoP->length);

      }
      /*
>>>>>>> 62bf294f
      if (packetQueue_.front().type == VIDEO_PACKET) {
        this->writeVideoData(packetQueue_.front().data, packetQueue_.front().length);
      } else {
        this->writeAudioData(packetQueue_.front().data, packetQueue_.front().length);
      }
<<<<<<< HEAD
      packetQueue_.pop();
=======
*/
      
>>>>>>> 62bf294f
      lock.unlock();
    }
  }

}
<|MERGE_RESOLUTION|>--- conflicted
+++ resolved
@@ -246,25 +246,19 @@
   }
 
   int ExternalOutput::deliverAudioData(char* buf, int len) {
-<<<<<<< HEAD
-=======
     rtcpheader *head = reinterpret_cast<rtcpheader*>(buf);
     if (head->isRtcp()){
       return 0;
     }
->>>>>>> 62bf294f
     this->queueData(buf,len,AUDIO_PACKET);
     return 0;
   }
 
   int ExternalOutput::deliverVideoData(char* buf, int len) {
-<<<<<<< HEAD
-=======
     rtcpheader *head = reinterpret_cast<rtcpheader*>(buf);
     if (head->isRtcp()){
       return 0;
     }
->>>>>>> 62bf294f
     this->queueData(buf,len,VIDEO_PACKET);
     return 0;
   }
@@ -333,24 +327,11 @@
       return;
     }
     boost::mutex::scoped_lock lock(queueMutex_);
-<<<<<<< HEAD
-    
-    if (packetQueue_.size()>1000){
-      return;
-    }
-    dataPacket p;
-    memset(p.data, 0,length);
-    memcpy(p.data, buffer, length);
-    p.type = type;
-    p.length = length;
-    packetQueue_.push(p);
-=======
     if (type == VIDEO_PACKET){
       videoQueue_.pushPacket(buffer, length);
     }else{
       audioQueue_.pushPacket(buffer, length);
     }
->>>>>>> 62bf294f
     cond_.notify_one();
     
   }
@@ -387,20 +368,13 @@
 
     while (sending_ == true) {
       boost::unique_lock<boost::mutex> lock(queueMutex_);
-<<<<<<< HEAD
-      while (packetQueue_.size() == 0) {
-=======
       while ((!audioQueue_.getSize())&&(!videoQueue_.getSize())) {
->>>>>>> 62bf294f
         cond_.wait(lock);
         if (sending_ == false) {
           lock.unlock();
           return;
         }
       }
-<<<<<<< HEAD
-
-=======
       if (audioQueue_.getSize()){
         boost::shared_ptr<dataPacket> audioP = audioQueue_.popPacket();
         this->writeAudioData(audioP->data, audioP->length);
@@ -411,18 +385,13 @@
 
       }
       /*
->>>>>>> 62bf294f
       if (packetQueue_.front().type == VIDEO_PACKET) {
         this->writeVideoData(packetQueue_.front().data, packetQueue_.front().length);
       } else {
         this->writeAudioData(packetQueue_.front().data, packetQueue_.front().length);
       }
-<<<<<<< HEAD
-      packetQueue_.pop();
-=======
 */
       
->>>>>>> 62bf294f
       lock.unlock();
     }
   }
