#include <string>

#include "MediaProcessor.h"
#include "rtp/RtpVP8Fragmenter.h"
#include "rtp/RtpHeader.h"
#include "codecs/VideoCodec.h"

namespace erizo {

  InputProcessor::InputProcessor() {

    audioDecoder = 0;
    videoDecoder = 0;
    lastVideoTs_ = 0;

    audioUnpackager = 1;
    videoUnpackager = 1;
    gotUnpackagedFrame_ = false;
    upackagedSize_ = 0;
    decodedBuffer_ = NULL;

    av_register_all();
  }

  InputProcessor::~InputProcessor() {
    this->close();
  }

  int InputProcessor::init(const MediaInfo& info, RawDataReceiver* receiver) {
    this->mediaInfo = info;
    this->rawReceiver_ = receiver;
    if (mediaInfo.hasVideo) {
      mediaInfo.videoCodec.codec = VIDEO_CODEC_VP8;
      decodedBuffer_ = (unsigned char*) malloc(
          info.videoCodec.width * info.videoCodec.height * 3 / 2);
      unpackagedBuffer_ = (unsigned char*) malloc(UNPACKAGED_BUFFER_SIZE);
      if(!vDecoder.initDecoder(mediaInfo.videoCodec));
      videoDecoder = 1; 
      if(!this->initVideoUnpackager());
    }
    if (mediaInfo.hasAudio) {
      printf("Init AUDIO processor\n");
      mediaInfo.audioCodec.codec = AUDIO_CODEC_PCM_U8;
      decodedAudioBuffer_ = (unsigned char*) malloc(UNPACKAGED_BUFFER_SIZE);
      unpackagedAudioBuffer_ = (unsigned char*) malloc(
          UNPACKAGED_BUFFER_SIZE);
      this->initAudioDecoder();
      this->initAudioUnpackager();
    }
    return 0;
  }

  int InputProcessor::deliverAudioData(char* buf, int len) {
    if (audioDecoder && audioUnpackager) {
      printf("Decoding audio\n");
      int unp = unpackageAudio((unsigned char*) buf, len,
          unpackagedAudioBuffer_);
      int a = decodeAudio(unpackagedAudioBuffer_, unp, decodedAudioBuffer_);
      printf("DECODED AUDIO a %d\n", a);
      RawDataPacket p;
      p.data = decodedAudioBuffer_;
      p.type = AUDIO;
      p.length = a;
      rawReceiver_->receiveRawData(p);
    }
  }
  int InputProcessor::deliverVideoData(char* buf, int len) {
    if (videoUnpackager && videoDecoder) {
      int estimatedFps=0;
      int ret = unpackageVideo(reinterpret_cast<unsigned char*>(buf), len,
          unpackagedBuffer_, &gotUnpackagedFrame_, &estimatedFps);
      if (ret < 0)
        return 0;
      upackagedSize_ += ret;
      unpackagedBuffer_ += ret;
      if (gotUnpackagedFrame_) {
        unpackagedBuffer_ -= upackagedSize_;
        printf("Tengo un frame desempaquetado!! Size = %d\n",
            upackagedSize_);
        int c;
        int gotDecodedFrame = 0;

        c = vDecoder.decodeVideo(unpackagedBuffer_, upackagedSize_,
            decodedBuffer_,
            mediaInfo.videoCodec.width * mediaInfo.videoCodec.height * 3
            / 2, &gotDecodedFrame);

        upackagedSize_ = 0;
        gotUnpackagedFrame_ = 0;
        printf("Bytes dec = %d\n", c);
        if (gotDecodedFrame && c > 0) {
          printf("Tengo un frame decodificado!!\n");
          gotDecodedFrame = 0;
          RawDataPacket p;
          p.data = decodedBuffer_;
          p.length = c;
          p.type = VIDEO;
          rawReceiver_->receiveRawData(p);
        }
      }
      return 1;
    }
    return 1;
  }

  bool InputProcessor::initAudioDecoder() {

    aDecoder = avcodec_find_decoder(static_cast<AVCodecID>(mediaInfo.audioCodec.codec));
    if (!aDecoder) {
      printf("Decoder de audio no encontrado");
      return false;
    }

    aDecoderContext = avcodec_alloc_context3(aDecoder);
    if (!aDecoderContext) {
      printf("Error de memoria en decoder de audio");
      return false;
    }

    aDecoderContext->sample_fmt = AV_SAMPLE_FMT_S16;
    aDecoderContext->bit_rate = mediaInfo.audioCodec.bitRate;
    aDecoderContext->sample_rate = mediaInfo.audioCodec.sampleRate;
    aDecoderContext->channels = 1;

    if (avcodec_open2(aDecoderContext, aDecoder, NULL) < 0) {
      printf("Error al abrir el decoder de audio\n");
      exit(0);
      return false;
    }
    printf("EEEEEEEEEEEEEEEEEEEEEEEEEEEEEEEEEEEE %d\n", aDecoderContext->frame_size);
    audioDecoder = 1;
    return true;

  }

  bool InputProcessor::initAudioUnpackager() {
    audioUnpackager = 1;
    return true;
  }

  bool InputProcessor::initVideoUnpackager() {
    videoUnpackager = 1;
    return true;

  }

  int InputProcessor::decodeAudio(unsigned char* inBuff, int inBuffLen,
      unsigned char* outBuff) {

    if (audioDecoder == 0) {
      printf("No se han inicializado los parámetros del audioDecoder\n");
      return -1;
    }

    AVPacket avpkt;
    int outSize;
    int decSize = 0;
    int len = -1;
    uint8_t *decBuff = (uint8_t*) malloc(16000);

    av_init_packet(&avpkt);
    avpkt.data = (unsigned char*) inBuff;
    avpkt.size = inBuffLen;

    while (avpkt.size > 0) {

      outSize = 16000;

      //Puede fallar. Cogido de libavcodec/utils.c del paso de avcodec_decode_audio3 a avcodec_decode_audio4
      //avcodec_decode_audio3(aDecoderContext, (short*)decBuff, &outSize, &avpkt);

      AVFrame frame;
      int got_frame = 0;

      //      aDecoderContext->get_buffer = avcodec_default_get_buffer;
      //      aDecoderContext->release_buffer = avcodec_default_release_buffer;

      len = avcodec_decode_audio4(aDecoderContext, &frame, &got_frame,
          &avpkt);
      if (len >= 0 && got_frame) {
        int plane_size;
        //int planar = av_sample_fmt_is_planar(aDecoderContext->sample_fmt);
        int data_size = av_samples_get_buffer_size(&plane_size,
            aDecoderContext->channels, frame.nb_samples,
            aDecoderContext->sample_fmt, 1);
        if (outSize < data_size) {
          printf(
              "output buffer size is too small for the current frame\n");
          return AVERROR(EINVAL);
        }

        memcpy(decBuff, frame.extended_data[0], plane_size);

        /* Si hay más de un canal
           if (planar && aDecoderContext->channels > 1) {
           uint8_t *out = ((uint8_t *)decBuff) + plane_size;
           for (int ch = 1; ch < aDecoderContext->channels; ch++) {
           memcpy(out, frame.extended_data[ch], plane_size);
           out += plane_size;
           }
           }
           */
        outSize = data_size;
      } else {
        outSize = 0;
      }

      if (len < 0) {
        printf("Error al decodificar audio\n");
        free(decBuff);
        return -1;
      }

      avpkt.size -= len;
      avpkt.data += len;

      if (outSize <= 0) {
        continue;
      }

      memcpy(outBuff, decBuff, outSize);
      outBuff += outSize;
      decSize += outSize;
    }

    free(decBuff);

    if (outSize <= 0) {
      printf("Error de decodificación de audio debido a tamaño incorrecto");
      return -1;
    }

    return decSize;

  }

  int InputProcessor::unpackageAudio(unsigned char* inBuff, int inBuffLen,
      unsigned char* outBuff) {

    RTPHeader* head = reinterpret_cast<RTPHeader*>(inBuff);
    if (head->getPayloadType()!=0){
      printf("PT AUDIO %d\n", head->getPayloadType());
//      return -1;
    }

//    printf("Audio Timestamp %u\n", head->getTimestamp());

    int l = inBuffLen - RTPHeader::MIN_SIZE;
    memcpy(outBuff, &inBuff[RTPHeader::MIN_SIZE], l);

    return l;
  }

  int InputProcessor::unpackageVideo(unsigned char* inBuff, int inBuffLen,
      unsigned char* outBuff, int* gotFrame, int* estimatedFps) {

    if (videoUnpackager == 0) {
      printf("Unpackager not correctly initialized");
      return -1;
    }

    int inBuffOffset = 0;
    *gotFrame = 0;
    RTPHeader* head = reinterpret_cast<RTPHeader*>(inBuff);

//    printf("Video Timestamp %u\n", head->getTimestamp());

<<<<<<< HEAD
    printf("PT %d, ssrc %u, marker %d\n", head->getPayloadType(), head->getSSRC(),
        head->getMarker());
//    if ( head->getSSRC() != 55543 /*&& head->payloadtype!=101*/) {
//      return -1;
//    }
=======
    //    printf("PT %d, ssrc %u, extension %d\n", head->getPayloadType(), head->getSSRC(),
    //        head->getExtension());
    //    if ( head->getSSRC() != 55543 /*&& head->payloadtype!=101*/) {
    //      return -1;
    //    }
>>>>>>> e1393cde
    if (head->getPayloadType() != 100) {
      return -1;
    }

<<<<<<< HEAD
    //printf("RTP header length: %d\n", head->getExtLength()); //Should include extensions
=======
    //    printf("RTP header length: %d", head->getHeaderLength()); //Should include extensions
>>>>>>> e1393cde
    int l = inBuffLen - head->getHeaderLength();
    inBuffOffset+=head->getHeaderLength();

    erizo::RTPPayloadVP8* parsed = pars.parseVP8(
        (unsigned char*) &inBuff[inBuffOffset], l);
    memcpy(outBuff, parsed->data, parsed->dataLength);
    if (head->getMarker()) {
      *estimatedFps = 0;
      if (!lastVideoTs_){
        lastVideoTs_ == head->getTimestamp();
      }else{
        *estimatedFps = 100000/(head->getTimestamp() - lastVideoTs_);
      }
      lastVideoTs_ = head->getTimestamp();
      *gotFrame = 1;
    }
    return parsed->dataLength;

  }

  void InputProcessor::closeSink(){
    this->close();
  }

  void InputProcessor::close(){

    if (audioDecoder == 1) {
      avcodec_close(aDecoderContext);
      av_free(aDecoderContext);
      audioDecoder = 0;
    }

    if (videoDecoder == 1) {
      vDecoder.closeDecoder();      
      videoDecoder = 0;
    }
    if (decodedBuffer_ != NULL) {
      free(decodedBuffer_);
    }
  }

  OutputProcessor::OutputProcessor() {

    audioCoder = 0;
    videoCoder = 0;

    audioPackager = 0;
    videoPackager = 0;
    timestamp_ = 0;

    encodedBuffer_ = NULL;
    packagedBuffer_ = NULL;

    avcodec_register_all();
    av_register_all();
  }

  OutputProcessor::~OutputProcessor() {
    this->close();
  }

  int OutputProcessor::init(const MediaInfo& info, RTPDataReceiver* rtpReceiver) {
    this->mediaInfo = info;
    this->rtpReceiver_ = rtpReceiver;

    encodedBuffer_ = (unsigned char*) malloc(UNPACKAGED_BUFFER_SIZE);
    packagedBuffer_ = (unsigned char*) malloc(PACKAGED_BUFFER_SIZE);
    rtpBuffer_ = (unsigned char*) malloc(PACKAGED_BUFFER_SIZE);

    if (mediaInfo.hasVideo) {
      this->mediaInfo.videoCodec.codec = VIDEO_CODEC_VP8;
      if (vCoder.initEncoder(mediaInfo.videoCodec)) {
        printf("Error initing encoder\n");
      }
      this->initVideoPackager();
    }
    if (mediaInfo.hasAudio) {

      printf("Init AUDIO processor\n");
      mediaInfo.audioCodec.codec = AUDIO_CODEC_PCM_U8;
      mediaInfo.audioCodec.sampleRate= 44100;
      mediaInfo.audioCodec.bitRate = 64000;
      encodedAudioBuffer_ = (unsigned char*) malloc(UNPACKAGED_BUFFER_SIZE);
      packagedAudioBuffer_ = (unsigned char*) malloc(UNPACKAGED_BUFFER_SIZE);
      this->initAudioCoder();
      this->initAudioPackager();

    }

    return 0;
  }

  void OutputProcessor::close(){

    if (audioCoder == 1) {
      avcodec_close(aCoderContext);
      av_free(aCoderContext);
      audioCoder = 0;
    }

    if (videoCoder == 1) {
      vCoder.closeEncoder();
      videoCoder = 0;
    }
    if (encodedBuffer_) {
      free(encodedBuffer_);
    }
    if (packagedBuffer_) {
      free(packagedBuffer_);
    }
    if (rtpBuffer_) {
      free(rtpBuffer_);
    }
  }


  void OutputProcessor::receiveRawData(RawDataPacket& packet) {
    int hasFrame = 0;
    if (packet.type == VIDEO) {
      //      printf("Encoding video: size %d\n", packet.length);
      int a = vCoder.encodeVideo(packet.data, packet.length, encodedBuffer_,UNPACKAGED_BUFFER_SIZE,hasFrame);
      if (a > 0)
        int b = this->packageVideo(encodedBuffer_, a, packagedBuffer_);
    } else {
      //      int a = this->encodeAudio(packet.data, packet.length, &pkt);
      //      if (a > 0) {
      //        printf("GUAY a %d\n", a);
      //      }

    }
    //    av_free_packet(&pkt);
  }

  bool OutputProcessor::initAudioCoder() {

    aCoder = avcodec_find_encoder(static_cast<AVCodecID>(mediaInfo.audioCodec.codec));
    if (!aCoder) {
      printf("Encoder de audio no encontrado");
      exit(0);
      return false;
    }

    aCoderContext = avcodec_alloc_context3(aCoder);
    if (!aCoderContext) {
      printf("Error de memoria en coder de audio");
      exit(0);
      return false;
    }

    aCoderContext->sample_fmt = AV_SAMPLE_FMT_S16;
    aCoderContext->bit_rate = mediaInfo.audioCodec.bitRate;
    aCoderContext->sample_rate = mediaInfo.audioCodec.sampleRate;
    aCoderContext->channels = 1;

    if (avcodec_open2(aCoderContext, aCoder, NULL) < 0) {
      printf("Error al abrir el coder de audio");
      exit(0);
      return false;
    }

    audioCoder = 1;
    return true;
  }

  bool OutputProcessor::initAudioPackager() {
    audioPackager = 1;
    return true;
  }

  bool OutputProcessor::initVideoPackager() {
    seqnum_ = 0;
    videoPackager = 1;
    return true;
  }

  int OutputProcessor::packageAudio(unsigned char* inBuff, int inBuffLen,
      unsigned char* outBuff) {

    if (audioPackager == 0) {
      printf("No se ha inicializado el codec de output audio RTP");
      return -1;
    }


    timeval time;
    gettimeofday(&time, NULL);
    long millis = (time.tv_sec * 1000) + (time.tv_usec / 1000);

    RTPHeader head;
    head.setSeqNumber(seqnum_++);
    head.setTimestamp(millis*8);
    head.setSSRC(55543);
    head.setPayloadType(0);

    memcpy (rtpBuffer_, &head, head.getHeaderLength());
    memcpy(&rtpBuffer_[head.getHeaderLength()], inBuff, inBuffLen);
    //			sink_->sendData(rtpBuffer_, l);
    //	rtpReceiver_->receiveRtpData(rtpBuffer_, (inBuffLen + RTP_HEADER_LEN));
  }

  int OutputProcessor::packageVideo(unsigned char* inBuff, int buffSize, unsigned char* outBuff) {
    if (videoPackager == 0) {
      printf("No se ha inicailizado el codec de output vídeo RTP");
      return -1;
    }

    //    printf("To packetize %u\n", buffSize);
    if (buffSize <= 0)
      return -1;
    RtpVP8Fragmenter frag(inBuff, buffSize, 1100);
    bool lastFrame = false;
    unsigned int outlen = 0;
    timeval time;
    gettimeofday(&time, NULL);
    long millis = (time.tv_sec * 1000) + (time.tv_usec / 1000);
    //		timestamp_ += 90000 / mediaInfo.videoCodec.frameRate;

    do {
      outlen = 0;
      frag.getPacket(outBuff, &outlen, &lastFrame);
      RTPHeader rtpHeader;
      rtpHeader.setMarker(lastFrame?1:0);
      rtpHeader.setSeqNumber(seqnum_++);
      rtpHeader.setTimestamp(millis*90);
      rtpHeader.setSSRC(55543);
      rtpHeader.setPayloadType(100);
      memcpy(rtpBuffer_, &rtpHeader, rtpHeader.getHeaderLength());
      memcpy(&rtpBuffer_[rtpHeader.getHeaderLength()],outBuff, outlen);

      int l = outlen + rtpHeader.getHeaderLength();
      //			sink_->sendData(rtpBuffer_, l);
      rtpReceiver_->receiveRtpData(rtpBuffer_, l);
    } while (!lastFrame);

    return 0;
  }

  int OutputProcessor::encodeAudio(unsigned char* inBuff, int nSamples,
      AVPacket* pkt) {

    if (audioCoder == 0) {
      printf("No se han inicializado los parámetros del audioCoder");
      return -1;
    }

    AVFrame *frame;
    /* frame containing input raw audio */
    frame = avcodec_alloc_frame();
    if (!frame) {
      fprintf(stderr, "could not allocate audio frame\n");
      exit(1);
    }
    uint16_t* samples;
    int ret, got_output, buffer_size;
    float t, tincr;

    frame->nb_samples = aCoderContext->frame_size;
    frame->format = aCoderContext->sample_fmt;
    //	frame->channel_layout = aCoderContext->channel_layout;

    /* the codec gives us the frame size, in samples,
     * we calculate the size of the samples buffer in bytes */
    printf("channels %d, frame_size %d, sample_fmt %d\n",
        aCoderContext->channels, aCoderContext->frame_size,
        aCoderContext->sample_fmt);
    buffer_size = av_samples_get_buffer_size(NULL, aCoderContext->channels,
        aCoderContext->frame_size, aCoderContext->sample_fmt, 0);
    samples = (uint16_t*) av_malloc(buffer_size);
    if (!samples) {
      fprintf(stderr, "could not allocate %d bytes for samples buffer\n",
          buffer_size);
      exit(1);
    }
    /* setup the data pointers in the AVFrame */
    ret = avcodec_fill_audio_frame(frame, aCoderContext->channels,
        aCoderContext->sample_fmt, (const uint8_t*) samples, buffer_size,
        0);
    if (ret < 0) {
      fprintf(stderr, "could not setup audio frame\n");
      exit(1);
    }

    ret = avcodec_encode_audio2(aCoderContext, pkt, frame, &got_output);
    if (ret < 0) {
      fprintf(stderr, "error encoding audio frame\n");
      exit(1);
    }
    if (got_output) {
      //fwrite(pkt.data, 1, pkt.size, f);
      printf("Got OUTPUT\n");
    }

    return ret;

  }

} /* namespace erizo */<|MERGE_RESOLUTION|>--- conflicted
+++ resolved
@@ -265,28 +265,15 @@
 
 //    printf("Video Timestamp %u\n", head->getTimestamp());
 
-<<<<<<< HEAD
     printf("PT %d, ssrc %u, marker %d\n", head->getPayloadType(), head->getSSRC(),
         head->getMarker());
 //    if ( head->getSSRC() != 55543 /*&& head->payloadtype!=101*/) {
 //      return -1;
 //    }
-=======
-    //    printf("PT %d, ssrc %u, extension %d\n", head->getPayloadType(), head->getSSRC(),
-    //        head->getExtension());
-    //    if ( head->getSSRC() != 55543 /*&& head->payloadtype!=101*/) {
-    //      return -1;
-    //    }
->>>>>>> e1393cde
     if (head->getPayloadType() != 100) {
       return -1;
     }
 
-<<<<<<< HEAD
-    //printf("RTP header length: %d\n", head->getExtLength()); //Should include extensions
-=======
-    //    printf("RTP header length: %d", head->getHeaderLength()); //Should include extensions
->>>>>>> e1393cde
     int l = inBuffLen - head->getHeaderLength();
     inBuffOffset+=head->getHeaderLength();
 
