--- conflicted
+++ resolved
@@ -16,10 +16,7 @@
 };
 
 struct dataPacket{
-<<<<<<< HEAD
-=======
   int comp;
->>>>>>> f5a0d226
 	char data[1200];
 	int length;
   packetType type;
