/*
 * DtlsConnection.cpp
 */
#include <iostream>
#include <cassert>

#include "DtlsTransport.h"
#include "NiceConnection.h"
#include "SrtpChannel.h"

#include "dtls/DtlsFactory.h"

#include "rtp/RtpHeaders.h"

using namespace erizo;
using namespace std;
using namespace dtls;

DEFINE_LOGGER(DtlsTransport, "DtlsTransport");
DEFINE_LOGGER(Resender, "Resender");

Resender::Resender(boost::shared_ptr<NiceConnection> nice, unsigned int comp, const unsigned char* data, unsigned int len) : 
  nice_(nice), comp_(comp), data_(data),len_(len), timer(service) {
  }

Resender::~Resender() {
  ELOG_DEBUG("Resender destructor");
  timer.cancel();
  if (thread_.get()!=NULL) {
    ELOG_DEBUG("Resender destructor, joining thread");
    thread_->join();
    ELOG_DEBUG("Resender thread terminated on destructor");
  }
}

void Resender::cancel() {
  timer.cancel();
}

void Resender::start() {
  timer.cancel();
  if (thread_.get()!=NULL) {
    ELOG_ERROR("Starting Resender, joining thread to terminate");
    thread_->join();
    ELOG_ERROR("Thread terminated on start");
  }
  timer.expires_from_now(boost::posix_time::seconds(3));
  timer.async_wait(boost::bind(&Resender::resend, this, boost::asio::placeholders::error));
  thread_.reset(new boost::thread(boost::bind(&Resender::run, this)));
}

void Resender::run() {
  service.run();
}

void Resender::resend(const boost::system::error_code& ec) {  
  if (ec == boost::asio::error::operation_aborted) {
    ELOG_DEBUG("%s - Cancelled", nice_->transportName->c_str());
    return;
  }

  ELOG_WARN("%s - Resending DTLS message to %d", nice_->transportName->c_str(), comp_);
  nice_->sendData(comp_, data_, len_);
  ELOG_WARN("%s - Resent", nice_->transportName->c_str());
}

DtlsTransport::DtlsTransport(MediaType med, const std::string &transport_name, bool bundle, bool rtcp_mux, TransportListener *transportListener, const std::string &stunServer, int stunPort, int minPort, int maxPort):Transport(med, transport_name, bundle, rtcp_mux, transportListener, stunServer, stunPort, minPort, maxPort) {
  ELOG_DEBUG( "Initializing DtlsTransport" );
  updateTransportState(TRANSPORT_INITIAL);

  readyRtp = false;
  readyRtcp = false;
  running_ = false;

  dtlsRtp.reset(new DtlsSocketContext());

  // TODO the ownership of classes here is....really awkward. Basically, the DtlsFactory created here ends up being owned the the created client
  // which is in charge of nuking it.  All of the session state is tracked in the DtlsSocketContext.
  //
  // A much more sane architecture would be simply having the client _be_ the context.
  (new DtlsFactory())->createClient(dtlsRtp);
  dtlsRtp->setDtlsReceiver(this);

  int comps = 1;
  if (!rtcp_mux) {
    comps = 2;
    dtlsRtcp.reset(new DtlsSocketContext());
    (new DtlsFactory())->createClient(dtlsRtcp);
    dtlsRtcp->setDtlsReceiver(this);
  }
  bundle_ = bundle;
  nice_.reset(new NiceConnection(med, transport_name, this, comps, stunServer, stunPort, minPort, maxPort));
  nice_->start();
  running_ =true;
  getNice_Thread_ = boost::thread(&DtlsTransport::getNiceDataLoop, this);

}

DtlsTransport::~DtlsTransport() {
  ELOG_DEBUG("DtlsTransport destructor");
  running_ = false;
  nice_->close();
  ELOG_DEBUG("Join thread getNice");
  getNice_Thread_.join();
  ELOG_DEBUG("writeMutex");
  boost::mutex::scoped_lock lockw(writeMutex_);
  ELOG_DEBUG("sessionMutex");
  boost::mutex::scoped_lock locks(sessionMutex_);
  ELOG_DEBUG("DTLSTransport destructor END");
}

void DtlsTransport::onNiceData(unsigned int component_id, char* data, int len, NiceConnection* nice) {
  int length = len;
  SrtpChannel *srtp = srtp_.get();
  if (DtlsTransport::isDtlsPacket(data, len)) {
    ELOG_DEBUG("%s - Received DTLS message from %u", transport_name.c_str(), component_id);
    if (component_id == 1) {
      if (rtpResender.get()!=NULL) {
        rtpResender->cancel();
      }
      dtlsRtp->read(reinterpret_cast<unsigned char*>(data), len);
    } else {
      if (rtcpResender.get()!=NULL) {
        rtcpResender->cancel();
      }
      dtlsRtcp->read(reinterpret_cast<unsigned char*>(data), len);
    }
    return;
  } else if (this->getTransportState() == TRANSPORT_READY) {
    memcpy(unprotectBuf_, data, len);

    if (dtlsRtcp != NULL && component_id == 2) {
      srtp = srtcp_.get();
    }
    if (srtp != NULL){
<<<<<<< HEAD
      RtcpHeader *chead = reinterpret_cast<RtcpHeader*> (unprotectBuf_);
      if (chead->isRtcp()){
        if(srtp->unprotectRtcp(unprotectBuf_, &length)<0)
=======
      rtcpheader *chead = reinterpret_cast<rtcpheader*> (unprotectBuf_);
      if (chead->packettype == RTCP_Sender_PT || 
          chead->packettype == RTCP_Receiver_PT || 
          chead->packettype == RTCP_PS_Feedback_PT||
          chead->packettype == RTCP_RTP_Feedback_PT){
        if(srtp->unprotectRtcp(unprotectBuf_, &length)<0){
>>>>>>> 58a9b86b
          return;
        }
      } else {
        if(srtp->unprotectRtp(unprotectBuf_, &length)<0){
          return;
        }
      }
    } else {
      return;
    }

    if (length <= 0){
      return;
    }

    getTransportListener()->onTransportData(unprotectBuf_, length, this);
  }
}

void DtlsTransport::write(char* data, int len) {
  boost::mutex::scoped_lock lock(writeMutex_);
  if (nice_==NULL)
    return;
  int length = len;
  SrtpChannel *srtp = srtp_.get();

  if (this->getTransportState() == TRANSPORT_READY) {
    memcpy(protectBuf_, data, len);
<<<<<<< HEAD

    RtcpHeader *chead = reinterpret_cast<RtcpHeader*> (protectBuf_);
    if (chead->isRtcp()) {
=======
    int comp = 1;
    rtcpheader *chead = reinterpret_cast<rtcpheader*> (protectBuf_);
    if (chead->packettype == RTCP_Sender_PT || chead->packettype == RTCP_Receiver_PT || chead->packettype == RTCP_PS_Feedback_PT||chead->packettype == RTCP_RTP_Feedback_PT) {
>>>>>>> 58a9b86b
      if (!rtcp_mux_) {
        comp = 2;
      }
      if (dtlsRtcp != NULL) {
        srtp = srtcp_.get();
      }
      if (srtp && nice_->checkIceState() == NICE_READY) {
        if(srtp->protectRtcp(protectBuf_, &length)<0) {
          return;
        }
      }
    }
    else{
      comp = 1;

      if (srtp && nice_->checkIceState() == NICE_READY) {
        if(srtp->protectRtp(protectBuf_, &length)<0) {
          return;
        }
      }
    }
    if (length <= 10) {
      return;
    }
    if (nice_->checkIceState() == NICE_READY) {
      this->writeOnNice(comp, protectBuf_, length);
    }
  }
}

void DtlsTransport::writeDtls(DtlsSocketContext *ctx, const unsigned char* data, unsigned int len) {
  int comp = 1;
  if (ctx == dtlsRtcp.get()) {
    comp = 2;
    rtcpResender.reset(new Resender(nice_, comp, data, len));
    rtcpResender->start();
  } else {
    rtpResender.reset(new Resender(nice_, comp, data, len));
    rtpResender->start();
  }

  ELOG_DEBUG("%s - Sending DTLS message to %d", transport_name.c_str(), comp);

  nice_->sendData(comp, data, len);
}

void DtlsTransport::onHandshakeCompleted(DtlsSocketContext *ctx, std::string clientKey,std::string serverKey, std::string srtp_profile) {
  boost::mutex::scoped_lock lock(sessionMutex_);
  if (ctx == dtlsRtp.get()) {
    ELOG_DEBUG("%s - Setting RTP srtp params", transport_name.c_str());
    srtp_.reset(new SrtpChannel());
    if (srtp_->setRtpParams((char*) clientKey.c_str(), (char*) serverKey.c_str())) {
      readyRtp = true;
    } else {
      updateTransportState(TRANSPORT_FAILED);
    }
    if (dtlsRtcp == NULL) {
      readyRtcp = true;
    }
  }
  if (ctx == dtlsRtcp.get()) {
    ELOG_DEBUG("%s - Setting RTCP srtp params", transport_name.c_str());
    srtcp_.reset(new SrtpChannel());
    if (srtcp_->setRtpParams((char*) clientKey.c_str(), (char*) serverKey.c_str())) {
      readyRtcp = true;
    } else {
      updateTransportState(TRANSPORT_FAILED);
    }
  }
  ELOG_DEBUG("%s - Ready? %d %d", transport_name.c_str(), readyRtp, readyRtcp);
  if (readyRtp && readyRtcp) {
    ELOG_DEBUG("%s - Ready!!!", transport_name.c_str());
    updateTransportState(TRANSPORT_READY);
  }

}

std::string DtlsTransport::getMyFingerprint() {
  return dtlsRtp->getFingerprint();
}

void DtlsTransport::updateIceState(IceState state, NiceConnection *conn) {
  ELOG_DEBUG( "%s - New NICE state %d %d %d", transport_name.c_str(), state, mediaType, bundle_);
  if (state == NICE_CANDIDATES_GATHERED && this->getTransportState() != TRANSPORT_STARTED) {
    ELOG_DEBUG("UpdateTransportState %p",this);
    updateTransportState(TRANSPORT_STARTED);
  }
  if(state == NICE_FAILED){
    ELOG_DEBUG("Nice Failed, no more reading packets");
    running_ = false;
    updateTransportState(TRANSPORT_FAILED);
  }
  if (state == NICE_READY) {
    ELOG_DEBUG("%s - Nice ready", transport_name.c_str());
    if (!dtlsRtp->started) {
      ELOG_DEBUG("%s - DTLSRTP Start", transport_name.c_str());
      dtlsRtp->start();
    }
    if (dtlsRtcp != NULL && !dtlsRtcp->started) {
      ELOG_DEBUG("%s - DTLSRTCP Start", transport_name.c_str());
      dtlsRtcp->start();
    }
  }
}

void DtlsTransport::processLocalSdp(SdpInfo *localSdp_) {
  ELOG_DEBUG( "Processing Local SDP in DTLS Transport" );
  localSdp_->isFingerprint = true;
  localSdp_->fingerprint = getMyFingerprint();
  if (nice_->checkIceState() >= NICE_CANDIDATES_GATHERED) {

    boost::shared_ptr<std::vector<CandidateInfo> > cands = nice_->localCandidates;
    ELOG_DEBUG( "Candidates: %lu", cands->size() );
    for (unsigned int it = 0; it < cands->size(); it++) {
      CandidateInfo cand = cands->at(it);
      cand.isBundle = bundle_;
      // TODO Check if bundle
      localSdp_->addCandidate(cand);
      if (cand.isBundle) {
        ELOG_DEBUG("Adding bundle candidate! %d", cand.mediaType);
        cand.mediaType = AUDIO_TYPE;
        localSdp_->addCandidate(cand);
      }
    }
  }
  ELOG_DEBUG( "Processed Local SDP in DTLS Transport" );
}

void DtlsTransport::getNiceDataLoop(){
  while(running_ == true){
    p_ = nice_->getPacket();
    if (p_->length > 0) {
        this->onNiceData(p_->comp, p_->data, p_->length, NULL);
    }
    if (p_->length == -1){    
      running_=false;
      return;
    }
  }
}
bool DtlsTransport::isDtlsPacket(const char* buf, int len) {
  int data = DtlsFactory::demuxPacket(reinterpret_cast<const unsigned char*>(buf),len);
  switch(data)
  {
    case DtlsFactory::dtls:
      return true;
      break;
    default:
      return false;
      break;
  }
}<|MERGE_RESOLUTION|>--- conflicted
+++ resolved
@@ -133,18 +133,9 @@
       srtp = srtcp_.get();
     }
     if (srtp != NULL){
-<<<<<<< HEAD
       RtcpHeader *chead = reinterpret_cast<RtcpHeader*> (unprotectBuf_);
       if (chead->isRtcp()){
-        if(srtp->unprotectRtcp(unprotectBuf_, &length)<0)
-=======
-      rtcpheader *chead = reinterpret_cast<rtcpheader*> (unprotectBuf_);
-      if (chead->packettype == RTCP_Sender_PT || 
-          chead->packettype == RTCP_Receiver_PT || 
-          chead->packettype == RTCP_PS_Feedback_PT||
-          chead->packettype == RTCP_RTP_Feedback_PT){
         if(srtp->unprotectRtcp(unprotectBuf_, &length)<0){
->>>>>>> 58a9b86b
           return;
         }
       } else {
@@ -173,15 +164,9 @@
 
   if (this->getTransportState() == TRANSPORT_READY) {
     memcpy(protectBuf_, data, len);
-<<<<<<< HEAD
-
+    int comp = 1;
     RtcpHeader *chead = reinterpret_cast<RtcpHeader*> (protectBuf_);
     if (chead->isRtcp()) {
-=======
-    int comp = 1;
-    rtcpheader *chead = reinterpret_cast<rtcpheader*> (protectBuf_);
-    if (chead->packettype == RTCP_Sender_PT || chead->packettype == RTCP_Receiver_PT || chead->packettype == RTCP_PS_Feedback_PT||chead->packettype == RTCP_RTP_Feedback_PT) {
->>>>>>> 58a9b86b
       if (!rtcp_mux_) {
         comp = 2;
       }
