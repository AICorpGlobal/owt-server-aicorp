/*
 * DtlsConnection.cpp
 */

#include "DtlsTransport.h"
#include "SrtpChannel.h"

#include "dtls/DtlsFactory.h"
<<<<<<< HEAD

#include "rtp/RtpHeaders.h"
=======
#include "rtputils.h"
>>>>>>> 0991a012

using namespace erizo;
using namespace std;
using namespace dtls;

DEFINE_LOGGER(DtlsTransport, "DtlsTransport");
DEFINE_LOGGER(Resender, "Resender");

Resender::Resender(boost::shared_ptr<NiceConnection> nice, unsigned int comp, const unsigned char* data, unsigned int len) : 
  nice_(nice), comp_(comp), data_(data),len_(len), timer(service) {
  }

Resender::~Resender() {
  ELOG_DEBUG("Resender destructor");
  timer.cancel();
  if (thread_.get()!=NULL) {
    ELOG_DEBUG("Resender destructor, joining thread");
    thread_->join();
    ELOG_DEBUG("Resender thread terminated on destructor");
  }
}

void Resender::cancel() {
  timer.cancel();
}

void Resender::start() {
  timer.cancel();
  if (thread_.get()!=NULL) {
    ELOG_ERROR("Starting Resender, joining thread to terminate");
    thread_->join();
    ELOG_ERROR("Thread terminated on start");
  }
  timer.expires_from_now(boost::posix_time::seconds(3));
  timer.async_wait(boost::bind(&Resender::resend, this, boost::asio::placeholders::error));
  thread_.reset(new boost::thread(boost::bind(&Resender::run, this)));
}

void Resender::run() {
  service.run();
}

void Resender::resend(const boost::system::error_code& ec) {  
  if (ec == boost::asio::error::operation_aborted) {
    ELOG_DEBUG("%s - Cancelled", nice_->transportName->c_str());
    return;
  }

  ELOG_WARN("%s - Resending DTLS message to %d", nice_->transportName->c_str(), comp_);
  nice_->sendData(comp_, data_, len_);
  ELOG_WARN("%s - Resent", nice_->transportName->c_str());
}

DtlsTransport::DtlsTransport(MediaType med, const std::string &transport_name, bool bundle, bool rtcp_mux, TransportListener *transportListener, const std::string &stunServer, int stunPort, int minPort, int maxPort):Transport(med, transport_name, bundle, rtcp_mux, transportListener, stunServer, stunPort, minPort, maxPort) {
  ELOG_DEBUG( "Initializing DtlsTransport" );
  updateTransportState(TRANSPORT_INITIAL);

  readyRtp = false;
  readyRtcp = false;
  running_ = false;

  dtlsRtp.reset(new DtlsSocketContext());

  // TODO the ownership of classes here is....really awkward. Basically, the DtlsFactory created here ends up being owned the the created client
  // which is in charge of nuking it.  All of the session state is tracked in the DtlsSocketContext.
  //
  // A much more sane architecture would be simply having the client _be_ the context.
  (new DtlsFactory())->createClient(dtlsRtp);
  dtlsRtp->setDtlsReceiver(this);

  int comps = 1;
  if (!rtcp_mux) {
    comps = 2;
    dtlsRtcp.reset(new DtlsSocketContext());
    (new DtlsFactory())->createClient(dtlsRtcp);
    dtlsRtcp->setDtlsReceiver(this);
  }
  bundle_ = bundle;
  nice_.reset(new NiceConnection(med, transport_name, this, comps, stunServer, stunPort, minPort, maxPort));
  nice_->start();
  running_ =true;
  getNice_Thread_ = boost::thread(&DtlsTransport::getNiceDataLoop, this);

}

DtlsTransport::~DtlsTransport() {
  ELOG_DEBUG("DtlsTransport destructor");
  running_ = false;
  nice_->close();
  ELOG_DEBUG("Join thread getNice");
  getNice_Thread_.join();
  ELOG_DEBUG("writeMutex");
  boost::mutex::scoped_lock lockw(writeMutex_);
  ELOG_DEBUG("sessionMutex");
  boost::mutex::scoped_lock locks(sessionMutex_);
  ELOG_DEBUG("DTLSTransport destructor END");
}

void DtlsTransport::onNiceData(unsigned int component_id, char* data, int len, NiceConnection* nice) {
  int length = len;
  SrtpChannel *srtp = srtp_.get();
  if (DtlsTransport::isDtlsPacket(data, len)) {
    ELOG_DEBUG("%s - Received DTLS message from %u", transport_name.c_str(), component_id);
    if (component_id == 1) {
      if (rtpResender.get()!=NULL) {
        rtpResender->cancel();
      }
      dtlsRtp->read(reinterpret_cast<unsigned char*>(data), len);
    } else {
      if (rtcpResender.get()!=NULL) {
        rtcpResender->cancel();
      }
      dtlsRtcp->read(reinterpret_cast<unsigned char*>(data), len);
    }
    return;
  } else if (this->getTransportState() == TRANSPORT_READY) {
    memcpy(unprotectBuf_, data, len);

    if (dtlsRtcp != NULL && component_id == 2) {
      srtp = srtcp_.get();
    }
    if (srtp != NULL){
      RtcpHeader *chead = reinterpret_cast<RtcpHeader*> (unprotectBuf_);
      if (chead->isRtcp()){
        if(srtp->unprotectRtcp(unprotectBuf_, &length)<0){
          return;
        }
      } else {
        if(srtp->unprotectRtp(unprotectBuf_, &length)<0){
          return;
        }
      }
    } else {
      return;
    }

    if (length <= 0){
      return;
    }

    getTransportListener()->onTransportData(unprotectBuf_, length, this);
  }
}

void DtlsTransport::write(char* data, int len) {
  boost::mutex::scoped_lock lock(writeMutex_);
  if (nice_==NULL)
    return;
  int length = len;
  SrtpChannel *srtp = srtp_.get();

  if (this->getTransportState() == TRANSPORT_READY) {
    memcpy(protectBuf_, data, len);
    int comp = 1;
    RtcpHeader *chead = reinterpret_cast<RtcpHeader*> (protectBuf_);
    if (chead->isRtcp()) {
      if (!rtcp_mux_) {
        comp = 2;
      }
      if (dtlsRtcp != NULL) {
        srtp = srtcp_.get();
      }
      if (srtp && nice_->checkIceState() == NICE_READY) {
        if(srtp->protectRtcp(protectBuf_, &length)<0) {
          return;
        }
      }
    }
    else{
      comp = 1;

      if (srtp && nice_->checkIceState() == NICE_READY) {
        if(srtp->protectRtp(protectBuf_, &length)<0) {
          return;
        }
      }
    }
    if (length <= 10) {
      return;
    }
    if (nice_->checkIceState() == NICE_READY) {
      this->writeOnNice(comp, protectBuf_, length);
    }
  }
}

void DtlsTransport::writeDtls(DtlsSocketContext *ctx, const unsigned char* data, unsigned int len) {
  int comp = 1;
  if (ctx == dtlsRtcp.get()) {
    comp = 2;
    rtcpResender.reset(new Resender(nice_, comp, data, len));
    rtcpResender->start();
  } else {
    rtpResender.reset(new Resender(nice_, comp, data, len));
    rtpResender->start();
  }

  ELOG_DEBUG("%s - Sending DTLS message to %d", transport_name.c_str(), comp);

  nice_->sendData(comp, data, len);
}

void DtlsTransport::onHandshakeCompleted(DtlsSocketContext *ctx, std::string clientKey,std::string serverKey, std::string srtp_profile) {
  boost::mutex::scoped_lock lock(sessionMutex_);
  if (ctx == dtlsRtp.get()) {
    ELOG_DEBUG("%s - Setting RTP srtp params", transport_name.c_str());
    srtp_.reset(new SrtpChannel());
    if (srtp_->setRtpParams((char*) clientKey.c_str(), (char*) serverKey.c_str())) {
      readyRtp = true;
    } else {
      updateTransportState(TRANSPORT_FAILED);
    }
    if (dtlsRtcp == NULL) {
      readyRtcp = true;
    }
  }
  if (ctx == dtlsRtcp.get()) {
    ELOG_DEBUG("%s - Setting RTCP srtp params", transport_name.c_str());
    srtcp_.reset(new SrtpChannel());
    if (srtcp_->setRtpParams((char*) clientKey.c_str(), (char*) serverKey.c_str())) {
      readyRtcp = true;
    } else {
      updateTransportState(TRANSPORT_FAILED);
    }
  }
  ELOG_DEBUG("%s - Ready? %d %d", transport_name.c_str(), readyRtp, readyRtcp);
  if (readyRtp && readyRtcp) {
    ELOG_DEBUG("%s - Ready!!!", transport_name.c_str());
    updateTransportState(TRANSPORT_READY);
  }

}

std::string DtlsTransport::getMyFingerprint() {
  return dtlsRtp->getFingerprint();
}

void DtlsTransport::updateIceState(IceState state, NiceConnection *conn) {
  ELOG_DEBUG( "%s - New NICE state %d %d %d", transport_name.c_str(), state, mediaType, bundle_);
  if (state == NICE_CANDIDATES_GATHERED && this->getTransportState() != TRANSPORT_STARTED) {
    ELOG_DEBUG("UpdateTransportState %p",this);
    updateTransportState(TRANSPORT_STARTED);
  }
  if(state == NICE_FAILED){
    ELOG_DEBUG("Nice Failed, no more reading packets");
    running_ = false;
    updateTransportState(TRANSPORT_FAILED);
  }
  if (state == NICE_READY) {
    ELOG_DEBUG("%s - Nice ready", transport_name.c_str());
    if (!dtlsRtp->started) {
      ELOG_DEBUG("%s - DTLSRTP Start", transport_name.c_str());
      dtlsRtp->start();
    }
    if (dtlsRtcp != NULL && !dtlsRtcp->started) {
      ELOG_DEBUG("%s - DTLSRTCP Start", transport_name.c_str());
      dtlsRtcp->start();
    }
  }
}

void DtlsTransport::processLocalSdp(SdpInfo *localSdp_) {
  ELOG_DEBUG( "Processing Local SDP in DTLS Transport" );
  localSdp_->isFingerprint = true;
  localSdp_->fingerprint = getMyFingerprint();
  if (nice_->checkIceState() >= NICE_CANDIDATES_GATHERED) {

    boost::shared_ptr<std::vector<CandidateInfo> > cands = nice_->localCandidates;
    ELOG_DEBUG( "Candidates: %lu", cands->size() );
    for (unsigned int it = 0; it < cands->size(); it++) {
      CandidateInfo cand = cands->at(it);
      cand.isBundle = bundle_;
      // TODO Check if bundle
      localSdp_->addCandidate(cand);
      if (cand.isBundle) {
        ELOG_DEBUG("Adding bundle candidate! %d", cand.mediaType);
        cand.mediaType = AUDIO_TYPE;
        localSdp_->addCandidate(cand);
      }
    }
  }
  ELOG_DEBUG( "Processed Local SDP in DTLS Transport" );
}

void DtlsTransport::getNiceDataLoop(){
  while(running_ == true){
    p_ = nice_->getPacket();
    if (p_->length > 0) {
        this->onNiceData(p_->comp, p_->data, p_->length, NULL);
    }
    if (p_->length == -1){    
      running_=false;
      return;
    }
  }
}
bool DtlsTransport::isDtlsPacket(const char* buf, int len) {
  int data = DtlsFactory::demuxPacket(reinterpret_cast<const unsigned char*>(buf),len);
  switch(data)
  {
    case DtlsFactory::dtls:
      return true;
      break;
    default:
      return false;
      break;
  }
}<|MERGE_RESOLUTION|>--- conflicted
+++ resolved
@@ -6,12 +6,8 @@
 #include "SrtpChannel.h"
 
 #include "dtls/DtlsFactory.h"
-<<<<<<< HEAD
-
 #include "rtp/RtpHeaders.h"
-=======
-#include "rtputils.h"
->>>>>>> 0991a012
+//#include "rtputils.h"
 
 using namespace erizo;
 using namespace std;
