/*
 * NiceConnection.h
 */

#ifndef NICECONNECTION_H_
#define NICECONNECTION_H_

#include <string>
#include <vector>
#include <boost/thread.hpp>

#include "MediaDefinitions.h"
#include "SdpInfo.h"
#include "logger.h"

typedef struct _NiceAgent NiceAgent;
typedef struct _GMainLoop GMainLoop;
typedef struct _GMainContext GMainContext;


namespace erizo {
//forward declarations
struct CandidateInfo;
class WebRtcConnection;

/**
 * States of ICE
 */
enum IceState {
	NICE_INITIAL, NICE_CANDIDATES_GATHERED, NICE_CANDIDATES_RECEIVED, NICE_READY, NICE_FINISHED, NICE_FAILED
};

class NiceConnectionListener {
public:
	virtual void onNiceData(unsigned int component_id, char* data, int len, NiceConnection* conn)=0;
	virtual void updateIceState(IceState state, NiceConnection *conn)=0;
};

/**
 * An ICE connection via libNice
 * Represents an ICE Connection in an new thread.
 *
 */
class NiceConnection {
	DECLARE_LOGGER();
public:

	/**
	 * Constructs a new NiceConnection.
	 * @param med The MediaType of the connection.
	 * @param transportName The name of the transport protocol. Was used when WebRTC used video_rtp instead of just rtp.
   * @param iceComponents Number of ice components pero connection. Default is 1 (rtcp-mux).
	 */
<<<<<<< HEAD
	NiceConnection(MediaType med, const std::string &transportName, unsigned int iceComponents=1);
=======
	NiceConnection(MediaType med, const std::string& transportName, int iceComponents, 
      const std::string& stunServer, int stunPort, int minPort, int maxPort);
>>>>>>> 17712ff5
	virtual ~NiceConnection();
	/**
	 * Join to the internal thread of the NiceConnection.
	 */
	void join();
	/**
	 * Starts Gathering candidates in a new thread.
	 */
	void start();
	/**
	 * Closes the connection. It renders the object unusable.
	 */
	void close();
	/**
	 * Sets the remote ICE Candidates.
	 * @param candidates A vector containing the CandidateInfo.
	 * @return true if successfull.
	 */
	bool setRemoteCandidates(std::vector<CandidateInfo> &candidates);
	/**
	 * Sets the local ICE Candidates. Called by C Nice functions.
	 * @param candidates A vector containing the CandidateInfo.
	 * @return true if successfull.
	 */
	void gatheringDone(uint stream_id);
	/**
	 * Sets the associated Listener.
	 * @param connection Pointer to the NiceConnectionListener.
	 */
	void setNiceListener(NiceConnectionListener *listener);

	/**
	 * Gets the associated Listener.
	 * @param connection Pointer to the NiceConnectionListener.
	 */
	NiceConnectionListener* getNiceListener();
	/**
	 * Sends data via the ICE Connection.
	 * @param buf Pointer to the data buffer.
	 * @param len Length of the Buffer.
	 * @return Bytes sent.
	 */
	int sendData(unsigned int compId, const void* buf, int len);

	/**
	 * The MediaType of the connection
	 */
	MediaType mediaType;
	/**
	 * The transport name
	 */
	std::string *transportName;
	/**
	 * The state of the ice Connection
	 */
	IceState iceState;
	/**
	 * The Obtained local candidates.
	 */
	std::vector<CandidateInfo>* localCandidates;

	void updateIceState(IceState state);
	void updateComponentState(unsigned int compId, IceState state);


private:
	void init();
	NiceAgent* agent_;
	NiceConnectionListener* listener_;
	GMainLoop* loop_;
	GMainContext* context_;
	boost::thread m_Thread_;
<<<<<<< HEAD
  	unsigned int iceComponents_;
  	std::map <unsigned int, IceState> comp_state_list;
=======
  int iceComponents_, stunPort_, minPort_, maxPort_;
  std::string stunServer_;

>>>>>>> 17712ff5
};

} /* namespace erizo */
#endif /* NICECONNECTION_H_ */<|MERGE_RESOLUTION|>--- conflicted
+++ resolved
@@ -51,12 +51,9 @@
 	 * @param transportName The name of the transport protocol. Was used when WebRTC used video_rtp instead of just rtp.
    * @param iceComponents Number of ice components pero connection. Default is 1 (rtcp-mux).
 	 */
-<<<<<<< HEAD
-	NiceConnection(MediaType med, const std::string &transportName, unsigned int iceComponents=1);
-=======
-	NiceConnection(MediaType med, const std::string& transportName, int iceComponents, 
-      const std::string& stunServer, int stunPort, int minPort, int maxPort);
->>>>>>> 17712ff5
+	NiceConnection(MediaType med, const std::string &transportName, unsigned int iceComponents=1,
+		const std::string& stunServer = "", int stunPort = 3478, int minPort = 0, int maxPort = 65535);
+
 	virtual ~NiceConnection();
 	/**
 	 * Join to the internal thread of the NiceConnection.
@@ -129,14 +126,10 @@
 	GMainLoop* loop_;
 	GMainContext* context_;
 	boost::thread m_Thread_;
-<<<<<<< HEAD
   	unsigned int iceComponents_;
   	std::map <unsigned int, IceState> comp_state_list;
-=======
-  int iceComponents_, stunPort_, minPort_, maxPort_;
-  std::string stunServer_;
-
->>>>>>> 17712ff5
+	int stunPort_, minPort_, maxPort_;
+	std::string stunServer_;
 };
 
 } /* namespace erizo */
