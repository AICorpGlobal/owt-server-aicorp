#ifndef BUILDING_NODE_EXTENSION
#define BUILDING_NODE_EXTENSION
#endif

#include <node.h>
#include "WebRtcConnection.h"


using namespace v8;

WebRtcConnection::WebRtcConnection() {};
WebRtcConnection::~WebRtcConnection() {};

void WebRtcConnection::Init(Handle<Object> target) {
  // Prepare constructor template
  Local<FunctionTemplate> tpl = FunctionTemplate::New(New);
  tpl->SetClassName(String::NewSymbol("WebRtcConnection"));
  tpl->InstanceTemplate()->SetInternalFieldCount(1);
  // Prototype
  tpl->PrototypeTemplate()->Set(String::NewSymbol("close"), FunctionTemplate::New(close)->GetFunction());
  tpl->PrototypeTemplate()->Set(String::NewSymbol("init"), FunctionTemplate::New(init)->GetFunction());
  tpl->PrototypeTemplate()->Set(String::NewSymbol("setRemoteSdp"), FunctionTemplate::New(setRemoteSdp)->GetFunction());
  tpl->PrototypeTemplate()->Set(String::NewSymbol("getLocalSdp"), FunctionTemplate::New(getLocalSdp)->GetFunction());
  tpl->PrototypeTemplate()->Set(String::NewSymbol("setAudioReceiver"), FunctionTemplate::New(setAudioReceiver)->GetFunction());
  tpl->PrototypeTemplate()->Set(String::NewSymbol("setVideoReceiver"), FunctionTemplate::New(setVideoReceiver)->GetFunction());
  tpl->PrototypeTemplate()->Set(String::NewSymbol("getCurrentState"), FunctionTemplate::New(getCurrentState)->GetFunction());

  Persistent<Function> constructor = Persistent<Function>::New(tpl->GetFunction());
  target->Set(String::NewSymbol("WebRtcConnection"), constructor);
}

Handle<Value> WebRtcConnection::New(const Arguments& args) {
  HandleScope scope;
  if (args.Length()<4){
    ThrowException(Exception::TypeError(String::New("Wrong number of arguments")));
    return args.This();
  }
//	webrtcconnection(const std::string &stunserver, int stunport, int minport, int maxport);
  String::Utf8Value param(args[0]->ToString());
  std::string stunServer = std::string(*param);
  int stunPort = args[1]->IntegerValue();
  int minPort = args[2]->IntegerValue();
  int maxPort = args[3]->IntegerValue();

  bool a = (args[0]->ToBoolean())->BooleanValue();
  bool v = (args[1]->ToBoolean())->BooleanValue();

  WebRtcConnection* obj = new WebRtcConnection();
<<<<<<< HEAD
  obj->me = new erizo::WebRtcConnection(a, v);
=======
  obj->me = new erizo::WebRtcConnection(stunServer,stunPort,minPort,maxPort);
>>>>>>> 17712ff5
  obj->Wrap(args.This());

  return args.This();
}

Handle<Value> WebRtcConnection::close(const Arguments& args) {
  HandleScope scope;

  WebRtcConnection* obj = ObjectWrap::Unwrap<WebRtcConnection>(args.This());
  erizo::WebRtcConnection *me = obj->me;

  delete me;

  return scope.Close(Null());
}

Handle<Value> WebRtcConnection::init(const Arguments& args) {
  HandleScope scope;

  WebRtcConnection* obj = ObjectWrap::Unwrap<WebRtcConnection>(args.This());
  erizo::WebRtcConnection *me = obj->me;

  bool r = me->init();

  return scope.Close(Boolean::New(r));
}

Handle<Value> WebRtcConnection::setRemoteSdp(const Arguments& args) {
  HandleScope scope;

  WebRtcConnection* obj = ObjectWrap::Unwrap<WebRtcConnection>(args.This());
  erizo::WebRtcConnection *me = obj->me;

  String::Utf8Value param(args[0]->ToString());
  std::string sdp = std::string(*param);

  bool r = me->setRemoteSdp(sdp); 

  return scope.Close(Boolean::New(r));
}

Handle<Value> WebRtcConnection::getLocalSdp(const Arguments& args) {
  HandleScope scope;

  WebRtcConnection* obj = ObjectWrap::Unwrap<WebRtcConnection>(args.This());
  erizo::WebRtcConnection *me = obj->me;

  std::string sdp = me->getLocalSdp();

  return scope.Close(String::NewSymbol(sdp.c_str()));
}


Handle<Value> WebRtcConnection::setAudioReceiver(const Arguments& args) {
  HandleScope scope;

  WebRtcConnection* obj = ObjectWrap::Unwrap<WebRtcConnection>(args.This());
  erizo::WebRtcConnection *me = obj->me;

  MediaSink* param = ObjectWrap::Unwrap<MediaSink>(args[0]->ToObject());
  erizo::MediaSink *mr = param->msink;

  me-> setAudioSink(mr);

  return scope.Close(Null());
}

Handle<Value> WebRtcConnection::setVideoReceiver(const Arguments& args) {
  HandleScope scope;

  WebRtcConnection* obj = ObjectWrap::Unwrap<WebRtcConnection>(args.This());
  erizo::WebRtcConnection *me = obj->me;

  MediaSink* param = ObjectWrap::Unwrap<MediaSink>(args[0]->ToObject());
  erizo::MediaSink *mr = param->msink;

  me-> setVideoSink(mr);

  return scope.Close(Null());
}

Handle<Value> WebRtcConnection::getCurrentState(const Arguments& args) {
  HandleScope scope;

  WebRtcConnection* obj = ObjectWrap::Unwrap<WebRtcConnection>(args.This());
  erizo::WebRtcConnection *me = obj->me;

  int state = me->getCurrentState();

  return scope.Close(Number::New(state));
}<|MERGE_RESOLUTION|>--- conflicted
+++ resolved
@@ -35,22 +35,18 @@
     ThrowException(Exception::TypeError(String::New("Wrong number of arguments")));
     return args.This();
   }
-//	webrtcconnection(const std::string &stunserver, int stunport, int minport, int maxport);
-  String::Utf8Value param(args[0]->ToString());
-  std::string stunServer = std::string(*param);
-  int stunPort = args[1]->IntegerValue();
-  int minPort = args[2]->IntegerValue();
-  int maxPort = args[3]->IntegerValue();
+//	webrtcconnection(bool audioEnabled, bool videoEnabled, const std::string &stunServer, int stunPort, int minPort, int maxPort);
 
   bool a = (args[0]->ToBoolean())->BooleanValue();
   bool v = (args[1]->ToBoolean())->BooleanValue();
+  String::Utf8Value param(args[2]->ToString());
+  std::string stunServer = std::string(*param);
+  int stunPort = args[3]->IntegerValue();
+  int minPort = args[4]->IntegerValue();
+  int maxPort = args[5]->IntegerValue();
 
   WebRtcConnection* obj = new WebRtcConnection();
-<<<<<<< HEAD
-  obj->me = new erizo::WebRtcConnection(a, v);
-=======
-  obj->me = new erizo::WebRtcConnection(stunServer,stunPort,minPort,maxPort);
->>>>>>> 17712ff5
+  obj->me = new erizo::WebRtcConnection(a, v, stunServer,stunPort,minPort,maxPort);
   obj->Wrap(args.This());
 
   return args.This();
@@ -87,7 +83,7 @@
   String::Utf8Value param(args[0]->ToString());
   std::string sdp = std::string(*param);
 
-  bool r = me->setRemoteSdp(sdp); 
+  bool r = me->setRemoteSdp(sdp);
 
   return scope.Close(Boolean::New(r));
 }
