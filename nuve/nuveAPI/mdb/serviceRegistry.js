/*global require, exports, console*/
var db = require('./dataBase').db;
var BSON = require('mongodb').BSONPure;


/*
 * Gets a list of the services in the data base.
 */
exports.getList = function (callback) {
    "use strict";
    db.services.find({}).toArray(function (err, services) {
        if (err || !services) {
            console.log('Empty list');
        } else {
            callback(services);
        }
    });
};

var getService = exports.getService = function (id, callback) {
    "use strict";
    db.services.findOne({_id: new BSON.ObjectID(id)}, function (err, service) {
        if (service === undefined) {
            console.log("Service not found");
        }
        if (callback !== undefined) {
            callback(service);
        }
    });
};

var hasService = exports.hasService = function (id, callback) {
    "use strict";

    getService(id, function (service) {
        if (service === undefined) {
            callback(false);
        } else {
            callback(true);
        }
    });
};

/*
 * Adds a new service to the data base.
 */
exports.addService = function (service, callback) {
    "use strict";
    service.rooms = [];
    db.services.save(service, function (error, saved) {
        if (error) console.log('MongoDB: Error adding service: ', error);
        callback(saved._id);
    });
};

/*
 * Updates a determined service in the data base.
 */
exports.updateService = function (service) {
    "use strict";
    db.services.save(service, function (error, saved) {
        if (error) console.log('MongoDB: Error updating service: ', error);
    });
};

/*
 * Removes a determined service from the data base.
 */
exports.removeService = function (id) {
    "use strict";
    hasService(id, function (hasS) {
        if (hasS) {
<<<<<<< HEAD
            db.services.remove({_id: new BSON.ObjectID(id)});
=======
            db.services.remove({_id: new BSON.ObjectID(id)}, function (error, saved) {
                if (error) console.log('MongoDB: Error removing service: ', error);
            });
>>>>>>> f5a0d226
        }
    });
};

/*
 * Gets a determined room in a determined service. Returns undefined if room does not exists. 
 */
exports.getRoomForService = function (roomId, service, callback) {
    "use strict";

    var room;
    for (room in service.rooms) {
        if (service.rooms.hasOwnProperty(room)) {
            if (String(service.rooms[room]._id) === String(roomId)) {
                callback(service.rooms[room]);
                return;
            }
        }
    }
    callback(undefined);
};<|MERGE_RESOLUTION|>--- conflicted
+++ resolved
@@ -70,13 +70,9 @@
     "use strict";
     hasService(id, function (hasS) {
         if (hasS) {
-<<<<<<< HEAD
-            db.services.remove({_id: new BSON.ObjectID(id)});
-=======
             db.services.remove({_id: new BSON.ObjectID(id)}, function (error, saved) {
                 if (error) console.log('MongoDB: Error removing service: ', error);
             });
->>>>>>> f5a0d226
         }
     });
 };
