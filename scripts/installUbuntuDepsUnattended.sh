#!/bin/bash
SCRIPT=`pwd`/$0
FILENAME=`basename $SCRIPT`
PATHNAME=`dirname $SCRIPT`
ROOT=$PATHNAME/..
BUILD_DIR=$ROOT/build
CURRENT_DIR=`pwd`

LIB_DIR=$BUILD_DIR/libdeps
PREFIX_DIR=$LIB_DIR/build/

pause() {
  read -p "$*"
}

parse_arguments(){
  while [ "$1" != "" ]; do
    case $1 in
      "--enable-gpl")
        ENABLE_GPL=true
        ;;
      "--cleanup")
        CLEANUP=true
        ;;
    esac
    shift
  done
}

install_apt_deps(){
  sudo apt-get update
  sudo apt-get install -qq python-software-properties
  sudo apt-get install -qq software-properties-common
  sudo add-apt-repository ppa:chris-lea/node.js
  sudo apt-get update
  sudo apt-get install -qq git make gcc g++ libssl-dev cmake libglib2.0-dev pkg-config nodejs libboost-regex-dev libboost-thread-dev libboost-system-dev liblog4cxx10-dev rabbitmq-server mongodb openjdk-6-jre curl
  sudo npm install -g node-gyp
  sudo chown -R `whoami` ~/.npm ~/tmp/
}

install_openssl(){
  if [ -d $LIB_DIR ]; then
    cd $LIB_DIR
    curl -O http://www.openssl.org/source/openssl-1.0.1g.tar.gz
    tar -zxvf openssl-1.0.1g.tar.gz
    cd openssl-1.0.1g
    ./config --prefix=$PREFIX_DIR -fPIC
    make -s V=0
    make install
    cd $CURRENT_DIR
  else
    mkdir -p $LIB_DIR
    install_openssl
  fi
}

install_libnice(){
  if [ -d $LIB_DIR ]; then
    cd $LIB_DIR
    curl -O http://nice.freedesktop.org/releases/libnice-0.1.4.tar.gz
    tar -zxvf libnice-0.1.4.tar.gz
    cd libnice-0.1.4
    patch -R ./agent/conncheck.c < $PATHNAME/libnice-014.patch0
    ./configure --prefix=$PREFIX_DIR
    make -s V=0
    make install
    cd $CURRENT_DIR
  else
    mkdir -p $LIB_DIR
    install_libnice
  fi
}

install_opus(){
  [ -d $LIB_DIR ] || mkdir -p $LIB_DIR
  cd $LIB_DIR
  curl -O http://downloads.xiph.org/releases/opus/opus-1.1.tar.gz
  tar -zxvf opus-1.1.tar.gz
  cd opus-1.1
  ./configure --prefix=$PREFIX_DIR
  make -s V=0
  make install
  cd $CURRENT_DIR
}

install_mediadeps(){
  install_opus
  sudo apt-get -qq install yasm libvpx. libx264.
  if [ -d $LIB_DIR ]; then
    cd $LIB_DIR
    curl -O https://www.libav.org/releases/libav-9.13.tar.gz
    tar -zxvf libav-9.13.tar.gz
    cd libav-9.13
<<<<<<< HEAD
    PKG_CONFIG_PATH=${PREFIX_DIR}/lib/pkgconfig ./configure --prefix=$PREFIX_DIR --enable-shared --enable-gpl --enable-libvpx --libx264 --enable-libopus
=======
    PKG_CONFIG_PATH=${PREFIX_DIR}/lib/pkgconfig ./configure --prefix=$PREFIX_DIR --enable-shared --enable-gpl --enable-libvpx --enable-libx264 --enable-libopus
>>>>>>> ee1f6b2f
    make -s V=0
    make install
    cd $CURRENT_DIR
  else
    mkdir -p $LIB_DIR
    install_mediadeps
  fi

}

install_mediadeps_nogpl(){
  install_opus
  sudo apt-get -qq install yasm libvpx.
  if [ -d $LIB_DIR ]; then
    cd $LIB_DIR
    curl -O https://www.libav.org/releases/libav-9.13.tar.gz
    tar -zxvf libav-9.13.tar.gz
    cd libav-9.13
<<<<<<< HEAD
    PKG_CONFIG_PATH=${PREFIX_DIR}/lib/pkgconfig ./configure --prefix=$PREFIX_DIR --enable-shared --enable-gpl --enable-libvpx --enable-libopus
=======
    PKG_CONFIG_PATH=${PREFIX_DIR}/lib/pkgconfig ./configure --prefix=$PREFIX_DIR --enable-shared --enable-gpl --enable-libvpx --enable-libx264 --enable-libopus
>>>>>>> ee1f6b2f
    make -s V=0
    make install
    cd $CURRENT_DIR
  else
    mkdir -p $LIB_DIR
    install_mediadeps_nogpl
  fi
}

install_libsrtp(){
  cd $ROOT/third_party/srtp
  CFLAGS="-fPIC" ./configure --prefix=$PREFIX_DIR
  make -s V=0
  make uninstall
  make install
  cd $CURRENT_DIR
}

cleanup(){  
  if [ -d $LIB_DIR ]; then
    cd $LIB_DIR
    rm -r libnice*
    rm -r libav*
    rm -r openssl*
    cd $CURRENT_DIR
  fi
}

parse_arguments $*

mkdir -p $PREFIX_DIR

install_apt_deps
install_openssl
install_libnice
install_libsrtp

install_opus
if [ "$ENABLE_GPL" = "true" ]; then
  install_mediadeps
else
  install_mediadeps_nogpl
fi

if [ "$CLEANUP" = "true" ]; then
  echo "Cleaning up..."
  cleanup
fi<|MERGE_RESOLUTION|>--- conflicted
+++ resolved
@@ -91,11 +91,7 @@
     curl -O https://www.libav.org/releases/libav-9.13.tar.gz
     tar -zxvf libav-9.13.tar.gz
     cd libav-9.13
-<<<<<<< HEAD
-    PKG_CONFIG_PATH=${PREFIX_DIR}/lib/pkgconfig ./configure --prefix=$PREFIX_DIR --enable-shared --enable-gpl --enable-libvpx --libx264 --enable-libopus
-=======
     PKG_CONFIG_PATH=${PREFIX_DIR}/lib/pkgconfig ./configure --prefix=$PREFIX_DIR --enable-shared --enable-gpl --enable-libvpx --enable-libx264 --enable-libopus
->>>>>>> ee1f6b2f
     make -s V=0
     make install
     cd $CURRENT_DIR
@@ -114,11 +110,7 @@
     curl -O https://www.libav.org/releases/libav-9.13.tar.gz
     tar -zxvf libav-9.13.tar.gz
     cd libav-9.13
-<<<<<<< HEAD
-    PKG_CONFIG_PATH=${PREFIX_DIR}/lib/pkgconfig ./configure --prefix=$PREFIX_DIR --enable-shared --enable-gpl --enable-libvpx --enable-libopus
-=======
     PKG_CONFIG_PATH=${PREFIX_DIR}/lib/pkgconfig ./configure --prefix=$PREFIX_DIR --enable-shared --enable-gpl --enable-libvpx --enable-libx264 --enable-libopus
->>>>>>> ee1f6b2f
     make -s V=0
     make install
     cd $CURRENT_DIR
