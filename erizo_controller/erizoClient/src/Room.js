/*global L, io, console*/
/*
 * Class Room represents a Licode Room. It will handle the connection, local stream publication and
 * remote stream subscription.
 * Typical Room initialization would be:
 * var room = Erizo.Room({token:'213h8012hwduahd-321ueiwqewq'});
 * It also handles RoomEvents and StreamEvents. For example:
 * Event 'room-connected' points out that the user has been successfully connected to the room.
 * Event 'room-disconnected' shows that the user has been already disconnected.
 * Event 'stream-added' indicates that there is a new stream available in the room.
 * Event 'stream-removed' shows that a previous available stream has been removed from the room.
 */
var Erizo = Erizo || {};

Erizo.Room = function (spec) {
    "use strict";

    var that = Erizo.EventDispatcher(spec),
        connectSocket,
        sendMessageSocket,
        sendSDPSocket,
        sendDataSocket,
        removeStream,
        DISCONNECTED = 0,
        CONNECTING = 1,
        CONNECTED = 2,
        recordingUrl;

    that.remoteStreams = {};
    that.localStreams = {};
    that.roomID = '';
    that.socket = {};
    that.state = DISCONNECTED;
    that.p2p = false;

    that.addEventListener("room-disconnected", function (evt) {
        var index, stream, evt2;
        that.state = DISCONNECTED;

        // Remove all streams
        for (index in that.remoteStreams) {
            if (that.remoteStreams.hasOwnProperty(index)) {
                stream = that.remoteStreams[index];
                removeStream(stream);
                delete that.remoteStreams[index];
                evt2 = Erizo.StreamEvent({type: 'stream-removed', stream: stream});
                that.dispatchEvent(evt2);
            }
        }
        that.remoteStreams = {};

        // Close Peer Connections
        for (index in that.localStreams) {
            if (that.localStreams.hasOwnProperty(index)) {
                stream = that.localStreams[index];
                stream.pc.close();
                delete that.localStreams[index];
            }
        }

        // Close socket
        try {
            that.socket.disconnect();
        } catch (error) {
            L.Logger.debug("Socket already disconnected");
        }
        that.socket = undefined;
    });

    // Private functions

    // It removes the stream from HTML and close the PeerConnection associated
    removeStream = function (stream) {
        if (stream.stream !== undefined) {

            // Remove HTML element
            stream.hide();

            // Close PC stream
            stream.pc.close();
            if (stream.local) {
                stream.stream.stop();
            }
        }
    };

    sendDataSocket = function (stream, msg) {
        if (stream.local) {
            sendMessageSocket("sendDataStream", {id: stream.getID(), msg: msg});
        } else {
            L.Logger.error("You can not send data through a remote stream");
        }
    };

    // It connects to the server through socket.io
    connectSocket = function (token, callback, error) {
        // Once we have connected
<<<<<<< HEAD
        that.socket = io.connect(token.host, {reconnect: false, secure: false, 'force new connection': true});
=======
        that.socket = io.connect(token.host, {reconnect: false, secure: token.secure, 'force new connection': true});
>>>>>>> 9c55a3f9

        // We receive an event with a new stream in the room.
        // type can be "media" or "data"
        that.socket.on('onAddStream', function (arg) {
            var stream = Erizo.Stream({streamID: arg.id, local: false, audio: arg.audio, video: arg.video, data: arg.data, screen: arg.screen, attributes: arg.attributes}),
                evt;
            that.remoteStreams[arg.id] = stream;
            evt = Erizo.StreamEvent({type: 'stream-added', stream: stream});
            that.dispatchEvent(evt);
        });


        that.socket.on('onSubscribeP2P', function (arg) {
            var myStream = that.localStreams[arg.streamId];

            if (myStream.pc === undefined) {
                myStream.pc = {};
            }

            myStream.pc[arg.subsSocket] = Erizo.Connection({callback: function (offer) {
                sendSDPSocket('publish', {state: 'p2pSignaling', streamId: arg.streamId, subsSocket: arg.subsSocket}, offer, function (answer, id) {
                    if (answer === 'error') {
                        if (callbackError) callbackError(answer);
                    }
                    myStream.pc[arg.subsSocket].onsignalingmessage = function (ok) {
                        myStream.pc[arg.subsSocket].onsignalingmessage = function () {};
                    };

                    myStream.pc[arg.subsSocket].processSignalingMessage(answer);
                });
            }, audio: myStream.hasAudio(), video: myStream.hasVideo(), stunServerUrl: that.stunServerUrl, turnServer: that.turnServer});

            myStream.pc[arg.subsSocket].addStream(myStream.stream);

            myStream.pc[arg.subsSocket].oniceconnectionstatechange = function (state) {
                if (state === 'disconnected') {
                    myStream.pc[arg.subsSocket].close();
                    delete myStream.pc[arg.subsSocket];
                }
            };

        });

        that.socket.on('onPublishP2P', function (arg, callback) {
            var myStream = that.remoteStreams[arg.streamId];

            myStream.pc = Erizo.Connection({callback: function (offer) {}, stunServerUrl: that.stunServerUrl, turnServer: that.turnServer, maxAudioBW: spec.maxAudioBW, maxVideoBW: spec.maxVideoBW});

            myStream.pc.onsignalingmessage = function (answer) {
                myStream.pc.onsignalingmessage = function () {};
                callback(answer);
            };

            myStream.pc.processSignalingMessage(arg.sdp);

            myStream.pc.onaddstream = function (evt) {
                // Draw on html
                L.Logger.info('Stream subscribed');
                myStream.stream = evt.stream;
                var evt2 = Erizo.StreamEvent({type: 'stream-subscribed', stream: myStream});
                that.dispatchEvent(evt2);
            };

        });

        // We receive an event of new data in one of the streams
        that.socket.on('onDataStream', function (arg) {
            var stream = that.remoteStreams[arg.id],
                evt = Erizo.StreamEvent({type: 'stream-data', msg: arg.msg, stream: stream});
            stream.dispatchEvent(evt);
        });

        // We receive an event of a stream removed from the room
        that.socket.on('onRemoveStream', function (arg) {
            var stream = that.remoteStreams[arg.id],
                evt;
            delete that.remoteStreams[arg.id];
            removeStream(stream);
            evt = Erizo.StreamEvent({type: 'stream-removed', stream: stream});
            that.dispatchEvent(evt);
        });

        // The socket has disconnected
        that.socket.on('disconnect', function (argument) {
            L.Logger.info("Socket disconnected");
            if (that.state !== DISCONNECTED) {
                var disconnectEvt = Erizo.RoomEvent({type: "room-disconnected"});
                that.dispatchEvent(disconnectEvt);
            }
        });

        // First message with the token
        sendMessageSocket('token', token, callback, error);
    };

    // Function to send a message to the server using socket.io
    sendMessageSocket = function (type, msg, callback, error) {
        that.socket.emit(type, msg, function (respType, msg) {
            if (respType === "success") {
                if (callback !== undefined) {
                    callback(msg);
                }
            } else {
                if (error !== undefined) {
                    error(msg);
                }
            }
        });
    };

    // It sends a SDP message to the server using socket.io
    sendSDPSocket = function (type, options, sdp, callback) {
        that.socket.emit(type, options, sdp, function (response, respCallback) {
            if (callback !== undefined) {
                callback(response, respCallback);
            }
        });
    };

    // Public functions

    // It stablishes a connection to the room. Once it is done it throws a RoomEvent("room-connected")
    that.connect = function () {
        var streamList = [],
            token = L.Base64.decodeBase64(spec.token);

        if (that.state !== DISCONNECTED) {
            L.Logger.error("Room already connected");
        }

        // 1- Connect to Erizo-Controller
        that.state = CONNECTING;
        connectSocket(JSON.parse(token), function (response) {
            var index = 0, stream, streamList = [], streams, roomId, arg, connectEvt;
            streams = response.streams;
            that.p2p = response.p2p;
            roomId = response.id;
            that.stunServerUrl = response.stunServerUrl;
            that.turnServer = response.turnServer;
            that.state = CONNECTED;
            spec.defaultVideoBW = response.defaultVideoBW;
            spec.maxVideoBW = response.maxVideoBW;

            // 2- Retrieve list of streams
            for (index in streams) {
                if (streams.hasOwnProperty(index)) {
                    arg = streams[index];
                    stream = Erizo.Stream({streamID: arg.id, local: false, audio: arg.audio, video: arg.video, data: arg.data, screen: arg.screen, attributes: arg.attributes});
                    streamList.push(stream);
                    that.remoteStreams[arg.id] = stream;
                }
            }

            // 3 - Update RoomID
            that.roomID = roomId;

            L.Logger.info("Connected to room " + that.roomID);

            connectEvt = Erizo.RoomEvent({type: "room-connected", streams: streamList});
            that.dispatchEvent(connectEvt);
        }, function (error) {
            L.Logger.error("Not Connected! Error: " + error);
        });
    };

    // It disconnects from the room, dispatching a new RoomEvent("room-disconnected")
    that.disconnect = function () {
        // 1- Disconnect from room
        var disconnectEvt = Erizo.RoomEvent({type: "room-disconnected"});
        that.dispatchEvent(disconnectEvt);
    };

    // It publishes the stream provided as argument. Once it is added it throws a
    // StreamEvent("stream-added").
    that.publish = function (stream, options, callback, callbackError) {
        options = options || {};

        var maxVideoBW;
        options.maxVideoBW = options.maxVideoBW || spec.defaultVideoBW;
        if (options.maxVideoBW > spec.maxVideoBW) {
            options.maxVideoBW = spec.maxVideoBW;
        }

        // 1- If the stream is not local we do nothing.
        if (stream.local && that.localStreams[stream.getID()] === undefined) {

            // 2- Publish Media Stream to Erizo-Controller
            if (stream.hasAudio() || stream.hasVideo() || stream.hasScreen()) {
                if (stream.url !== undefined) {
                    sendSDPSocket('publish', {state: 'url', data: stream.hasData(), audio: stream.hasAudio(), video: stream.hasVideo(), attributes: stream.getAttributes()}, stream.url, function (answer, id) {

                        if (answer === 'success') {
                            L.Logger.info('Stream published');
                            stream.getID = function () {
                                return id;
                            };
                            stream.sendData = function (msg) {
                                sendDataSocket(stream, msg);
                            };
                            that.localStreams[id] = stream;
                            stream.room = that;
                            if (callback)
                                callback();
                        } else {
                            L.Logger.info('Error when publishing the stream', answer);
                            // Unauth -1052488119
                            // Network -5
                            if (callbackError)
                                callbackError(answer);
                        }
                    });

                } else if (that.p2p) {
                    // We save them now to be used when actually publishing in P2P mode.
                    spec.maxAudioBW = options.maxAudioBW;
                    spec.maxVideoBW = options.maxVideoBW;
                    sendSDPSocket('publish', {state: 'p2p', data: stream.hasData(), audio: stream.hasAudio(), video: stream.hasVideo(), screen: stream.hasScreen(), attributes: stream.getAttributes()}, undefined, function (answer, id) {
                        if (answer === 'error') {
                            if (callbackError)
                                callbackError(answer);
                        }
                        L.Logger.info('Stream published');
                        stream.getID = function () {
                            return id;
                        };
                        if (stream.hasData()) {
                            stream.sendData = function (msg) {
                                sendDataSocket(stream, msg);
                            };
                        }
                        that.localStreams[id] = stream;
                        stream.room = that;
                    });

                } else {

                    stream.pc = Erizo.Connection({callback: function (offer) {
                        sendSDPSocket('publish', {state: 'offer', data: stream.hasData(), audio: stream.hasAudio(), video: stream.hasVideo(), attributes: stream.getAttributes()}, offer, function (answer, id) {
                            if (answer === 'error') {
                                if (callbackError)
                                    callbackError(answer);
                                return;
                            }
                            stream.pc.onsignalingmessage = function (ok) {
                                stream.pc.onsignalingmessage = function () {};
                                sendSDPSocket('publish', {state: 'ok', streamId: id, data: stream.hasData(), audio: stream.hasAudio(), video: stream.hasVideo(), screen: stream.hasScreen(), attributes: stream.getAttributes()}, ok);
                                L.Logger.info('Stream published');
                                stream.getID = function () {
                                    return id;
                                };
                                if (stream.hasData()) {
                                    stream.sendData = function (msg) {
                                        sendDataSocket(stream, msg);
                                    };
                                }
                                that.localStreams[id] = stream;
                                stream.room = that;
                            };
                            stream.pc.processSignalingMessage(answer);
                        });
                    }, stunServerUrl: that.stunServerUrl, turnServer: that.turnServer, maxAudioBW: options.maxAudioBW, maxVideoBW: options.maxVideoBW});

                    stream.pc.addStream(stream.stream);
                }
            } else if (stream.hasData()) {
                // 3- Publish Data Stream
                sendSDPSocket('publish', {state: 'data', data: stream.hasData(), audio: false, video: false, screen: false, attributes: stream.getAttributes()}, undefined, function (answer, id) {
                    if (answer === 'error') {
                        if (callbackError)
                            callbackError(answer);
                        return;
                    }
                    L.Logger.info('Stream published');
                    stream.getID = function () {
                        return id;
                    };
                    stream.sendData = function (msg) {
                        sendDataSocket(stream, msg);
                    };
                    that.localStreams[id] = stream;
                    stream.room = that;
                });
            }
        }
    };

    that.startRecording = function (stream){
      recordingUrl = "/tmp/recording" + stream.getID() + ".mkv";
      L.Logger.debug("Start Recording " + recordingUrl);
      sendMessageSocket('startRecorder',{to:stream.getID(), url: recordingUrl});
    }

    that.stopRecording = function (stream){
      sendMessageSocket('stopRecorder',{to:stream.getID(),url:recordingUrl});
    }

    // It unpublishes the local stream in the room, dispatching a StreamEvent("stream-removed")
    that.unpublish = function (stream) {

        // Unpublish stream from Erizo-Controller
        if (stream.local) {
            // Media stream
            sendMessageSocket('unpublish', stream.getID());
            stream.room = undefined;
            if ((stream.hasAudio() || stream.hasVideo() || stream.hasScreen()) && stream.url === undefined) {
                stream.pc.close();
                stream.pc = undefined;
            }
            delete that.localStreams[stream.getID()];

            stream.getID = function () {};
            stream.sendData = function (msg) {};
        }
    };

    // It subscribe to a remote stream and draws it inside the HTML tag given by the ID='elementID'
    that.subscribe = function (stream, options, callbackError) {

        options = options || {};

        if (!stream.local) {

            if (stream.hasVideo() || stream.hasAudio() || stream.hasScreen()) {
                // 1- Subscribe to Stream

                if (that.p2p) {
                    sendSDPSocket('subscribe', {streamId: stream.getID()});
                } else {
                    stream.pc = Erizo.Connection({callback: function (offer) {
                        sendSDPSocket('subscribe', {streamId: stream.getID(), audio: options.audio, video: options.video, data: options.data}, offer, function (answer) {
                            if (answer === 'error') {
                                if (callbackError)
                                    callbackError(answer);
                                return;
                            }
                            // For compatibility with only audio in Firefox
                            if (answer.match(/a=ssrc:55543/)) {
                                answer = answer.replace(/a=sendrecv\\r\\na=mid:video/, 'a=recvonly\\r\\na=mid:video');
                                answer = answer.split('a=ssrc:55543')[0] + '"}';
                            }
                            
                            stream.pc.processSignalingMessage(answer);
                        });
                    }, nop2p: true, audio: stream.hasAudio(), video: stream.hasVideo(), stunServerUrl: that.stunServerUrl, turnServer: that.turnServer});

                    stream.pc.onaddstream = function (evt) {
                        // Draw on html
                        L.Logger.info('Stream subscribed');
                        stream.stream = evt.stream;
                        var evt2 = Erizo.StreamEvent({type: 'stream-subscribed', stream: stream});
                        that.dispatchEvent(evt2);
                    };
                }
            } else if (stream.hasData() && options.data !== false) {
                sendSDPSocket('subscribe', {streamId: stream.getID(), data: options.data}, undefined, function (answer) {
                    if (answer === 'error') {
                        if (callbackError)
                            callbackError(answer);
                        return;
                    }
                    L.Logger.info('Stream subscribed');
                    var evt = Erizo.StreamEvent({type: 'stream-subscribed', stream: stream});
                    that.dispatchEvent(evt);
                });
            } else {
                L.Logger.info("Subscribing to anything");
                return;
            }

            // Subscribe to stream stream
            L.Logger.info("Subscribing to: " + stream.getID());
        }
    };

    // It unsubscribes from the stream, removing the HTML element.
    that.unsubscribe = function (stream, callbackError) {

        // Unsubscribe from stream stream
        if (that.socket !== undefined) {
            if (!stream.local) {
                sendMessageSocket('unsubscribe', stream.getID(), function () {
                    if (answer === 'error') {
                        if (callbackError)
                            callbackError(answer);
                        return;
                    }
                    removeStream(stream);
                }, function () {
                    L.Logger.error("Error calling unsubscribe.");
                });
            }
        }
    };

    //It searchs the streams that have "name" attribute with "value" value
    that.getStreamsByAttribute = function (name, value) {

        var streams = [], index, stream;

        for (index in that.remoteStreams) {
            if (that.remoteStreams.hasOwnProperty(index)) {
                stream = that.remoteStreams[index];

                if (stream.getAttributes() !== undefined && stream.getAttributes()[name] !== undefined) {
                    if (stream.getAttributes()[name] === value) {
                        streams.push(stream);
                    }
                }
            }
        }

        return streams;
    };

    return that;
};<|MERGE_RESOLUTION|>--- conflicted
+++ resolved
@@ -95,11 +95,7 @@
     // It connects to the server through socket.io
     connectSocket = function (token, callback, error) {
         // Once we have connected
-<<<<<<< HEAD
-        that.socket = io.connect(token.host, {reconnect: false, secure: false, 'force new connection': true});
-=======
         that.socket = io.connect(token.host, {reconnect: false, secure: token.secure, 'force new connection': true});
->>>>>>> 9c55a3f9
 
         // We receive an event with a new stream in the room.
         // type can be "media" or "data"
