--- conflicted
+++ resolved
@@ -59,11 +59,7 @@
     // We need to call this method before we can publish it in the room.
     that.init = function () {
         try {
-<<<<<<< HEAD
             if ((spec.audio || spec.video || spec.screen) && spec.url === undefined) {
-=======
-            if (spec.audio || spec.video || spec.screen) {
->>>>>>> 17712ff5
                 L.Logger.debug("Requested access to local media");
                 var opt = {video: spec.video, audio: spec.audio};
                 if (spec.screen) {
@@ -168,7 +164,7 @@
             } else {
                 return canvas.toDataURL();
             }
-            
+
         } else {
             return null;
         }
