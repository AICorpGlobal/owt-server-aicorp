--- conflicted
+++ resolved
@@ -57,19 +57,13 @@
     // We need to call this method before we can publish it in the room.
     that.init = function () {
         try {
-<<<<<<< HEAD
-            if ((spec.audio || spec.video) && spec.url === undefined) {
-                L.Logger.debug("Requested access to local media");
-                Erizo.GetUserMedia({video: spec.video, audio: spec.audio}, function (stream) {
-=======
-            if (spec.audio || spec.video || spec.screen) {
+            if ((spec.audio || spec.video || spec.screen) && spec.url === undefined) {
                 L.Logger.debug("Requested access to local media");
                 var opt = {video: spec.video, audio: spec.audio};
                 if (spec.screen) {
                     opt = {video:{mandatory: {chromeMediaSource: 'screen'}}};
                 }
                 Erizo.GetUserMedia(opt, function (stream) {
->>>>>>> f5a0d226
                 //navigator.webkitGetUserMedia("audio, video", function (stream) {
 
                     L.Logger.info("User has granted access to local media.");
@@ -100,15 +94,9 @@
             // Remove HTML element
             that.hide();
             if (that.stream !== undefined) {
-<<<<<<< HEAD
-                that.stream.stop();       
-            }
-            that.stream = undefined; 
-=======
                 that.stream.stop();
             }
             that.stream = undefined;
->>>>>>> f5a0d226
         }
     };
 
@@ -136,7 +124,6 @@
     getFrame = function () {
         if (that.player !== undefined && that.stream !== undefined) {
             var video = that.player.video,
-<<<<<<< HEAD
 
                 style = document.defaultView.getComputedStyle(video),
                 width = parseInt(style.getPropertyValue("width"), 10),
@@ -149,20 +136,6 @@
                 divWidth = parseInt(divStyle.getPropertyValue("width"), 10),
                 divHeight = parseInt(divStyle.getPropertyValue("height"), 10),
 
-=======
-
-                style = document.defaultView.getComputedStyle(video),
-                width = parseInt(style.getPropertyValue("width"), 10),
-                height = parseInt(style.getPropertyValue("height"), 10),
-                left = parseInt(style.getPropertyValue("left"), 10),
-                top = parseInt(style.getPropertyValue("top"), 10),
-
-                div = document.getElementById(that.elementID),
-                divStyle = document.defaultView.getComputedStyle(div),
-                divWidth = parseInt(divStyle.getPropertyValue("width"), 10),
-                divHeight = parseInt(divStyle.getPropertyValue("height"), 10),
-
->>>>>>> f5a0d226
                 canvas = document.createElement('canvas'),
                 context;
 
