--- conflicted
+++ resolved
@@ -67,13 +67,8 @@
     that.link.appendChild(that.logo);
 
     // Speaker component
-<<<<<<< HEAD
-    if (spec.options === undefined || spec.options.speaker === undefined || spec.options.speaker === true) {
-=======
-    console.log("Screen: ", spec.stream.screen);
 
     if (!spec.stream.screen && (spec.options === undefined || spec.options.speaker === undefined || spec.options.speaker === true)) {
->>>>>>> f5a0d226
         that.speaker = new Erizo.Speaker({elementID: 'subbar_' + that.id, id: that.id, stream: spec.stream, video: spec.video});
     }
 
