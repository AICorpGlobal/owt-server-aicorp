--- conflicted
+++ resolved
@@ -93,8 +93,6 @@
             height = that.container.offsetHeight;
 
         if (!spec.stream.screen) {
-<<<<<<< HEAD
-
             if (width !== that.containerWidth || height !== that.containerHeight) {
 
                 if (width * (3 / 4) > height) {
@@ -116,30 +114,6 @@
                 }
             }
 
-=======
-
-            if (width !== that.containerWidth || height !== that.containerHeight) {
-
-                if (width * (3 / 4) > height) {
-
-                    that.video.style.width = width + "px";
-                    that.video.style.height = (3 / 4) * width + "px";
-
-                    that.video.style.top = -((3 / 4) * width / 2 - height / 2) + "px";
-                    that.video.style.left = "0px";
-
-                } else {
-
-                    that.video.style.height = height + "px";
-                    that.video.style.width = (4 / 3) * height + "px";
-
-                    that.video.style.left = -((4 / 3) * height / 2 - width / 2) + "px";
-                    that.video.style.top = "0px";
-
-                }
-            }
-
->>>>>>> 17712ff5
         } else {
             if (width * (3 / 4) < height) {
 
