--- conflicted
+++ resolved
@@ -260,7 +260,6 @@
                     socket.streams.push(options.streamId);
                     socket.room.streams[options.streamId] = st;
                 }
-<<<<<<< HEAD
             } else if (options.state === 'url') {
                 id = Math.random() * 100000000000000000;
                 socket.room.webRtcController.addExternalInput(id, sdp, function (result) {
@@ -273,11 +272,10 @@
                     } else {
                         callback(result);
                     }
-=======
+                });
             } else if (options.state === 'p2pSignaling') {
                 io.sockets.socket(options.subsSocket).emit('onPublishP2P', {sdp: sdp, streamId: options.streamId}, function(answer) {
                     callback(answer);
->>>>>>> 0db4b65f
                 });
             } else {
                 id = Math.random() * 100000000000000000;
