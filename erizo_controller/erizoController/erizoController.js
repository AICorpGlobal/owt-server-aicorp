/*global require, console, setInterval, clearInterval, Buffer, exports*/
var crypto = require('crypto');
var rpc = require('./rpc/rpc');
var controller = require('./webRtcController');
var ST = require('./Stream');
var io = require('socket.io').listen(8080);
var config = require('./../../licode_config');

io.set('log level', 1);

var nuveKey = config.nuve.superserviceKey;

var WARNING_N_ROOMS = config.erizoController.warning_n_rooms;
var LIMIT_N_ROOMS = config.erizoController.limit_n_rooms;

var INTERVAL_TIME_KEEPALIVE = config.erizoController.interval_time_keepAlive;

var myId;
var rooms = {};
var myState;

var calculateSignature = function (token, key) {
    "use strict";

    var toSign = token.tokenId + ',' + token.host,
        signed = crypto.createHmac('sha1', key).update(toSign).digest('hex');
    return (new Buffer(signed)).toString('base64');
};

var checkSignature = function (token, key) {
    "use strict";

    var calculatedSignature = calculateSignature(token, key);

    if (calculatedSignature !== token.signature) {
        console.log('Auth fail. Invalid signature.');
        return false;
    } else {
        return true;
    }
};

/*
 * Sends a massege of type 'type' to all sockets in a determined room.
 */
var sendMsgToRoom = function (room, type, arg) {
    "use strict";

    var sockets = room.sockets,
        id;
    for (id in sockets) {
        if (sockets.hasOwnProperty(id)) {
            console.log('Sending message to', sockets[id], 'in room ', room.id);
            io.sockets.socket(sockets[id]).emit(type, arg);
        }
    }
};

var privateRegexp;
var publicIP;

var addToCloudHandler = function (callback) {
    "use strict";

    var interfaces = require('os').networkInterfaces(),
        addresses = [],
        k,
        k2,
        address;


    for (k in interfaces) {
        if (interfaces.hasOwnProperty(k)) {
            for (k2 in interfaces[k]) {
                if (interfaces[k].hasOwnProperty(k2)) {
                    address = interfaces[k][k2];
                    if (address.family === 'IPv4' && !address.internal) {
                        addresses.push(address.address);
                    }
                }
            }
        }
    }

    publicIP = addresses[0];
    privateRegexp = new RegExp(publicIP, 'g');

    rpc.callRpc('nuve', 'addNewErizoController', {cloudProvider: config.cloudProvider.name, ip: publicIP}, function (msg) {

        if (msg === 'timeout') {
            console.log('CloudHandler does not respond');
            return;
        }
        if (msg == 'error') {
            console.log('Error in communication with cloudProvider');
        }

        publicIP = msg.publicIP;
        myId = msg.id;
        myState = 2;

        var intervarId = setInterval(function () {

            rpc.callRpc('nuve', 'keepAlive', myId, function (result) {
                if (result === 'whoareyou') {
                    console.log('I don`t exist in cloudHandler. I`m going to be killed');
                    clearInterval(intervarId);
                    rpc.callRpc('nuve', 'killMe', publicIP, function () {});
                }
            });

        }, INTERVAL_TIME_KEEPALIVE);

        callback();

    });
};

//*******************************************************************
//       When adding or removing rooms we use an algorithm to check the state
//       If there is a state change we send a message to cloudHandler
//      
//       States: 
//            0: Not available
//            1: Warning
//            2: Available 
//*******************************************************************
var updateMyState = function () {
    "use strict";

    var nRooms = 0, newState, i, info;

    for (i in rooms) {
        if (rooms.hasOwnProperty(i)) {
            nRooms += 1;
        }
    }

    if (nRooms < WARNING_N_ROOMS) {
        newState = 2;
    } else if (nRooms > LIMIT_N_ROOMS) {
        newState = 0;
    } else {
        newState = 1;
    }

    if (newState === myState) {
        return;
    }

    myState = newState;

    info = {id: myId, state: myState};
    rpc.callRpc('nuve', 'setInfo', info, function () {});
};

var listen = function () {
    "use strict";

    io.sockets.on('connection', function (socket) {

        console.log("Socket connect ", socket.id);

        // Gets 'token' messages on the socket. Checks the signature and ask nuve if it is valid. 
        // Then registers it in the room and callback to the client. 
        socket.on('token', function (token, callback) {

            var tokenDB, user, streamList = [], index;

            if (checkSignature(token, nuveKey)) {

                rpc.callRpc('nuve', 'deleteToken', token.tokenId, function (resp) {

                    if (resp === 'error') {
                        console.log('Token does not exist');
                        callback('error', 'Token does not exist');
                        socket.disconnect();

                    } else if (resp === 'timeout') {
                        console.log('Nuve does not respond');
                        callback('error', 'Nuve does not respond');
                        socket.disconnect();

                    } else if (token.host === resp.host) {
                        tokenDB = resp;
                        if (rooms[tokenDB.room] === undefined) {
                            var room = {};
                            room.id = tokenDB.room;
                            room.sockets = [];
                            room.sockets.push(socket.id);
                            room.streams = {}; //streamId: Stream
                            room.webRtcController = new controller.WebRtcController();
                            rooms[tokenDB.room] = room;
                            updateMyState();
                        } else {
                            rooms[tokenDB.room].sockets.push(socket.id);
                        }
                        user = {name: tokenDB.userName, role: tokenDB.role};
                        socket.room = rooms[tokenDB.room];
                        socket.user = user;
                        socket.streams = []; //[list of streamIds]
                        socket.state = 'sleeping';

                        console.log('OK, Valid token');

                        for (index in socket.room.streams) {
                            if (socket.room.streams.hasOwnProperty(index)) {
                                streamList.push(socket.room.streams[index].getPublicStream());
                            }
                        }

                        callback('success', {streams: streamList, id: socket.room.id, stunServerUrl: config.erizoController.stunServerUrl});

                    } else {
                        console.log('Invalid host');
                        callback('error', 'Invalid host');
                        socket.disconnect();
                    }
                });

            } else {
                callback('error', 'Authentication error');
                socket.disconnect();
            }
        });

<<<<<<< HEAD
        //Gets 'sendDataStream' messages on the socket in order to write a message in a dataStream.
=======
        //Gets 'ssendDataStream' messages on the socket in order to write a message in a dataStream.
>>>>>>> f5a0d226
        socket.on('sendDataStream', function (msg) {
            var sockets = socket.room.streams[msg.id].getDataSubscribers(), id;
            for (id in sockets) {
                if (sockets.hasOwnProperty(id)) {
                    console.log('Sending dataStream to', sockets[id], 'in stream ', msg.id, 'mensaje', msg.msg);
                    io.sockets.socket(sockets[id]).emit('onDataStream', msg);
                }
            }
        });

        //Gets 'publish' messages on the socket in order to add new stream to the room.
        socket.on('publish', function (options, sdp, callback) {
            var id, st;
<<<<<<< HEAD
            if (options.state === 'offer' || options.state === 'ok') {
=======
            if (options.state !== 'data') {
>>>>>>> f5a0d226
                if (options.state === 'offer' && socket.state === 'sleeping') {
                    id = Math.random() * 100000000000000000;
                    socket.room.webRtcController.addPublisher(id, sdp, function (answer) {
                        socket.state = 'waitingOk';
                        answer = answer.replace(privateRegexp, publicIP);
                        callback(answer, id);
                    }, function() {
                        sendMsgToRoom(socket.room, 'onAddStream', socket.room.streams[id].getPublicStream());
                    });

                } else if (options.state === 'ok' && socket.state === 'waitingOk') {
<<<<<<< HEAD
                    st = new ST.Stream({id: options.streamId, audio: options.audio, video: options.video, data: options.data, attributes: options.attributes});
=======
                    st = new ST.Stream({id: options.streamId, audio: options.audio, video: options.video, data: options.data, screen: options.screen, attributes: options.attributes});
>>>>>>> f5a0d226
                    socket.state = 'sleeping';
                    socket.streams.push(options.streamId);
                    socket.room.streams[options.streamId] = st;
                }
<<<<<<< HEAD

            } else if (options.state === 'data') {
                id = Math.random() * 100000000000000000;
                st = new ST.Stream({id: id, audio: options.audio, video: options.video, data: options.data, attributes: options.attributes});
=======
            } else {
                id = Math.random() * 100000000000000000;
                st = new ST.Stream({id: id, audio: options.audio, video: options.video, data: options.data, screen: options.screen, attributes: options.attributes});
>>>>>>> f5a0d226
                socket.streams.push(id);
                socket.room.streams[id] = st;
                callback(undefined, id);
                sendMsgToRoom(socket.room, 'onAddStream', st.getPublicStream());

            } else if (options.state === 'url') {
                id = Math.random() * 100000000000000000;
                socket.room.webRtcController.addExternalInput(id, sdp, function (result) {
                    if (result === 'success') {
                        st = new ST.Stream({id: id, audio: options.audio, video: options.video, data: options.data, attributes: options.attributes});
                        socket.streams.push(id);
                        socket.room.streams[id] = st;
                        callback(result, id);
                        sendMsgToRoom(socket.room, 'onAddStream', st.getPublicStream());
                    } else {
                        callback(result);
                    }
                });
            }
        });

        //Gets 'subscribe' messages on the socket in order to add new subscriber to a determined stream (options.streamId).
        socket.on('subscribe', function (options, sdp, callback) {

            if (socket.room.streams[options.streamId] === undefined) {
                return;
            }

            socket.room.streams[options.streamId].addDataSubscriber(socket.id);

<<<<<<< HEAD
            if (socket.room.streams[options.streamId].hasAudio() || socket.room.streams[options.streamId].hasVideo()) {
=======
            if (socket.room.streams[options.streamId].hasAudio() || socket.room.streams[options.streamId].hasVideo() || socket.room.streams[options.streamId].hasScreen()) {
>>>>>>> f5a0d226
                socket.room.webRtcController.addSubscriber(socket.id, options.streamId, sdp, function (answer) {
                    answer = answer.replace(privateRegexp, publicIP);
                    callback(answer);
                });
            } else {
                callback(undefined);
            }

        });

        //Gets 'unpublish' messages on the socket in order to remove a stream from the room.
        socket.on('unpublish', function (streamId) {
            var i, index;

            sendMsgToRoom(socket.room, 'onRemoveStream', {id: streamId});

<<<<<<< HEAD
            if (socket.room.streams[streamId].hasAudio() || socket.room.streams[streamId].hasVideo()) {
=======
            if (socket.room.streams[streamId].hasAudio() || socket.room.streams[streamId].hasVideo() || socket.room.streams[streamId].hasScreen()) {
>>>>>>> f5a0d226
                socket.state = 'sleeping';
                socket.room.webRtcController.removePublisher(streamId);
            }

<<<<<<< HEAD
            for (i in socket.room.streams) {
                if (socket.room.streams.hasOwnProperty(i)) {
                    socket.room.streams[i].removeDataSubscriber(socket.id);
                }
            }

=======
>>>>>>> f5a0d226
            index = socket.streams.indexOf(streamId);
            if (index !== -1) {
                socket.streams.splice(index, 1);
            }
            if (socket.room.streams[streamId]) {
                delete socket.room.streams[streamId];
            }

        });

        //Gets 'unsubscribe' messages on the socket in order to remove a subscriber from a determined stream (to).
        socket.on('unsubscribe', function (to) {

            if (socket.room.streams[to] === undefined) {
                return;
            }

            socket.room.streams[to].removeDataSubscriber(socket.id);

<<<<<<< HEAD
            if (socket.room.streams[to].hasAudio() || socket.room.streams[to].hasVideo()) {
=======
            if (socket.room.streams[to].hasAudio() || socket.room.streams[to].hasVideo() || socket.room.streams[to].hasScreen()) {
>>>>>>> f5a0d226
                socket.room.webRtcController.removeSubscriber(socket.id, to);
            }

        });

        //When a client leaves the room erizoController removes its streams from the room if exists.  
        socket.on('disconnect', function () {
            var i, index, id;

            console.log('Socket disconnect ', socket.id);

            for (i in socket.streams) {
                if (socket.streams.hasOwnProperty(i)) {
                    sendMsgToRoom(socket.room, 'onRemoveStream', {id: socket.streams[i]});
                }
            }

            if (socket.room !== undefined) {

                for (i in socket.room.streams) {
                    if (socket.room.streams.hasOwnProperty(i)) {
                        socket.room.streams[i].removeDataSubscriber(socket.id);
                    }
                }

                index = socket.room.sockets.indexOf(socket.id);
                if (index !== -1) {
                    socket.room.sockets.splice(index, 1);
                }

                for (i in socket.streams) {
                    if (socket.streams.hasOwnProperty(i)) {
                        id = socket.streams[i];

<<<<<<< HEAD
                        if (socket.room.streams[id].hasAudio() || socket.room.streams[id].hasVideo()) {
=======
                        if (socket.room.streams[id].hasAudio() || socket.room.streams[id].hasVideo() || socket.room.streams[id].hasScreen()) {
>>>>>>> f5a0d226
                            socket.room.webRtcController.removeClient(socket.id, id);
                        }

                        if (socket.room.streams[id]) {
                            delete socket.room.streams[id];
                        }
                    }
                }
            }

            if (socket.room !== undefined && socket.room.sockets.length === 0) {
                console.log('Empty room ', socket.room.id, '. Deleting it');
                delete rooms[socket.room.id];
                updateMyState();
            }
        });
    });
};


/*
 *Gets a list of users in a determined room.
 */
exports.getUsersInRoom = function (room, callback) {
    "use strict";

    var users = [], sockets, id;
    if (rooms[room] === undefined) {
        callback(users);
        return;
    }

    sockets = rooms[room].sockets;

    for (id in sockets) {
        if (sockets.hasOwnProperty(id)) {
            users.push(io.sockets.socket(sockets[id]).user);
        }
    }

    callback(users);
};

/*
 * Delete a determined room.
 */
exports.deleteRoom = function (room, callback) {
    "use strict";

    var sockets, id;

    if (rooms[room] === undefined) {
        callback('Success');
        return;
    }
    sockets = rooms[room].sockets;

    for (id in sockets) {
        if (sockets.hasOwnProperty(id)) {
            rooms[room].webRtcController.removeClient(sockets[id]);
        }
    }
    console.log('Deleting room ', room, rooms);
    delete rooms[room];
    updateMyState();
    console.log('1 Deleting room ', room, rooms);
    callback('Success');
};

rpc.connect(function () {
    "use strict";

    addToCloudHandler(function () {

        var rpcID = 'erizoController_' + myId;

        rpc.bind(rpcID, listen);

    });
});<|MERGE_RESOLUTION|>--- conflicted
+++ resolved
@@ -224,11 +224,7 @@
             }
         });
 
-<<<<<<< HEAD
         //Gets 'sendDataStream' messages on the socket in order to write a message in a dataStream.
-=======
-        //Gets 'ssendDataStream' messages on the socket in order to write a message in a dataStream.
->>>>>>> f5a0d226
         socket.on('sendDataStream', function (msg) {
             var sockets = socket.room.streams[msg.id].getDataSubscribers(), id;
             for (id in sockets) {
@@ -242,11 +238,7 @@
         //Gets 'publish' messages on the socket in order to add new stream to the room.
         socket.on('publish', function (options, sdp, callback) {
             var id, st;
-<<<<<<< HEAD
-            if (options.state === 'offer' || options.state === 'ok') {
-=======
             if (options.state !== 'data') {
->>>>>>> f5a0d226
                 if (options.state === 'offer' && socket.state === 'sleeping') {
                     id = Math.random() * 100000000000000000;
                     socket.room.webRtcController.addPublisher(id, sdp, function (answer) {
@@ -258,30 +250,11 @@
                     });
 
                 } else if (options.state === 'ok' && socket.state === 'waitingOk') {
-<<<<<<< HEAD
-                    st = new ST.Stream({id: options.streamId, audio: options.audio, video: options.video, data: options.data, attributes: options.attributes});
-=======
                     st = new ST.Stream({id: options.streamId, audio: options.audio, video: options.video, data: options.data, screen: options.screen, attributes: options.attributes});
->>>>>>> f5a0d226
                     socket.state = 'sleeping';
                     socket.streams.push(options.streamId);
                     socket.room.streams[options.streamId] = st;
                 }
-<<<<<<< HEAD
-
-            } else if (options.state === 'data') {
-                id = Math.random() * 100000000000000000;
-                st = new ST.Stream({id: id, audio: options.audio, video: options.video, data: options.data, attributes: options.attributes});
-=======
-            } else {
-                id = Math.random() * 100000000000000000;
-                st = new ST.Stream({id: id, audio: options.audio, video: options.video, data: options.data, screen: options.screen, attributes: options.attributes});
->>>>>>> f5a0d226
-                socket.streams.push(id);
-                socket.room.streams[id] = st;
-                callback(undefined, id);
-                sendMsgToRoom(socket.room, 'onAddStream', st.getPublicStream());
-
             } else if (options.state === 'url') {
                 id = Math.random() * 100000000000000000;
                 socket.room.webRtcController.addExternalInput(id, sdp, function (result) {
@@ -295,6 +268,14 @@
                         callback(result);
                     }
                 });
+            } else {
+                id = Math.random() * 100000000000000000;
+                st = new ST.Stream({id: id, audio: options.audio, video: options.video, data: options.data, screen: options.screen, attributes: options.attributes});
+                socket.streams.push(id);
+                socket.room.streams[id] = st;
+                callback(undefined, id);
+                sendMsgToRoom(socket.room, 'onAddStream', st.getPublicStream());
+
             }
         });
 
@@ -307,11 +288,7 @@
 
             socket.room.streams[options.streamId].addDataSubscriber(socket.id);
 
-<<<<<<< HEAD
-            if (socket.room.streams[options.streamId].hasAudio() || socket.room.streams[options.streamId].hasVideo()) {
-=======
             if (socket.room.streams[options.streamId].hasAudio() || socket.room.streams[options.streamId].hasVideo() || socket.room.streams[options.streamId].hasScreen()) {
->>>>>>> f5a0d226
                 socket.room.webRtcController.addSubscriber(socket.id, options.streamId, sdp, function (answer) {
                     answer = answer.replace(privateRegexp, publicIP);
                     callback(answer);
@@ -328,24 +305,11 @@
 
             sendMsgToRoom(socket.room, 'onRemoveStream', {id: streamId});
 
-<<<<<<< HEAD
-            if (socket.room.streams[streamId].hasAudio() || socket.room.streams[streamId].hasVideo()) {
-=======
             if (socket.room.streams[streamId].hasAudio() || socket.room.streams[streamId].hasVideo() || socket.room.streams[streamId].hasScreen()) {
->>>>>>> f5a0d226
                 socket.state = 'sleeping';
                 socket.room.webRtcController.removePublisher(streamId);
             }
 
-<<<<<<< HEAD
-            for (i in socket.room.streams) {
-                if (socket.room.streams.hasOwnProperty(i)) {
-                    socket.room.streams[i].removeDataSubscriber(socket.id);
-                }
-            }
-
-=======
->>>>>>> f5a0d226
             index = socket.streams.indexOf(streamId);
             if (index !== -1) {
                 socket.streams.splice(index, 1);
@@ -365,11 +329,7 @@
 
             socket.room.streams[to].removeDataSubscriber(socket.id);
 
-<<<<<<< HEAD
-            if (socket.room.streams[to].hasAudio() || socket.room.streams[to].hasVideo()) {
-=======
             if (socket.room.streams[to].hasAudio() || socket.room.streams[to].hasVideo() || socket.room.streams[to].hasScreen()) {
->>>>>>> f5a0d226
                 socket.room.webRtcController.removeSubscriber(socket.id, to);
             }
 
@@ -404,11 +364,7 @@
                     if (socket.streams.hasOwnProperty(i)) {
                         id = socket.streams[i];
 
-<<<<<<< HEAD
-                        if (socket.room.streams[id].hasAudio() || socket.room.streams[id].hasVideo()) {
-=======
                         if (socket.room.streams[id].hasAudio() || socket.room.streams[id].hasVideo() || socket.room.streams[id].hasScreen()) {
->>>>>>> f5a0d226
                             socket.room.webRtcController.removeClient(socket.id, id);
                         }
 
